# -*- coding: utf-8 -*-
from argparse import ArgumentParser
from os import listdir, path
from scipy.interpolate import griddata
from scipy import interpolate

import numpy as np
import numpy.linalg as la

def read_command_line():
    """
    Read arguments from commandline
    """
    parser = ArgumentParser()
    parser.add_argument('-d', '--dir_path', type=str, default=".",
                        help="Path to the folder with alpha-beta_vales")
    parser.add_argument("-p", "--param", type=str, default="curvature",
                        help="Parameter to compute.")

    parser.add_argument("-p", "--param", type=str, default="curvature",
                        help="Parameter to compute.")
    parser.add_argument('-r', '--radius', type=float, default=0.15,
                        help="Radius of bounding circle, limiting the choice of alpha and beta")

    parser.add_argument('-b','--boundary', nargs='+', default=None, help='Boundary of grid, as a list: [alpha_min, alpha_max, beta_min, beta_max]', required=True)

    args = parser.parse_args()
    return args.dir_path, args.param, args.boundary, args.radius

def get_alpha_beta(dirpath, i, files, param, boundary):
    """
    Imports a matrix of parameter values corresponding
    to a (alpha,beta) point and perform spline interpolation
    to make a parameter surface.
    Parameter surface is used to find intersection with
    initial parameter value plus / minus one standard deviation.
    Three criterias to find suggested alpha-beta value from intersection.

    Args:
        dirpath (str): Location where parameter value data is stored.
        i (int): Index of case iteration
        files (str): Filename of parameter value data file.
        param (str): Parameter name.
    """

    files = path.join(dirpath, files)
    case = files[-9:-4]
    print "Working on case %s" % case

    # Get boundaries
<<<<<<< HEAD
    alphabeta_bound = np.loadtxt("alphabeta_bound.txt")
    amin, amax, bmin, bmax = alphabeta_bound[i][0], alphabeta_bound[i][1], alphabeta_bound[i][2], alphabeta_bound[i][3]
=======
    amin, amax, bmin, bmax = boundary[0], boundary[1], boundary[2], boundary[3]
>>>>>>> 1266e324

    # Set standard deviations used to find intersetcion
    if param == "curvature":
        sd_curv = 0.045
    elif param == "angle":
        sd_angle = 19.1

    # Defined SD planes for curvature
    # Tolerance added for adjusting SD
    # if there are no intersections found
    def cpsd(x, y, tol=0.0):
        return curv0 + sd_curv - tol

    def cmsd(x, y, tol=0.0):
        return curv0 - sd_curv + tol

    def curv_init(x, y, tol=0.0):
        return curv0

    def apsd(x, y, tol=0.0):
        return angle0 + sd_angle - tol

    def amsd(x, y, tol=0.0):
        return angle0 - sd_angle + tol

    def angle_init(x, y, tol=0.0):
        return angle0

    # Extract values
    with open(files) as file:
        data = [[float(digit) for digit in line.split()] for line in file]

    N = len(data)
    edge = [amin, amax, bmin, bmax]
    alpha = np.linspace(amin, amax, N)
    beta = np.linspace(bmin, bmax, N)
    alpha_long = np.linspace(amin, amax, 300)
    beta_long = np.linspace(bmin, bmax, 300)
    yy, xx = np.meshgrid(beta, alpha)

    points = np.zeros((N, 2))
    for i in range(len(xx)):
        points[i] = [alpha[i], beta[i]]

    # Spline interpolation
    f = interpolate.interp2d(beta, alpha, data, kind='cubic')
    if param == "curvature":
        curv0 = f(0, 0)
    elif param == "angle":
        angle0 = f(0, 0)
    zz = f(beta, alpha)

    Z = []
    if param == "curvature":
        methods = [cpsd, cmsd, curv_init]
    elif param == "angle":
        methods = [apsd, amsd, angle_init]

    # Find intersecting points
    # Reduces SD if no points are found
    for plane in methods:
        print "Method: %s" % (plane.__name__)

        zeros = alpha_beta_intersection(plane, f, alpha_long, beta_long)
        if len(zeros) > 10:
            dx = int(len(zeros) / 10.)
        elif len(zeros) > 0:
            dx = 1
        else:
            empty = True
            tol = 0.005 if param == "curvature" else 0.1
            maxiter = 50
            iterations = 0

            print "Found no points..Adjusting SD"
            while empty == True and iterations < maxiter:
                print "Iterations: %i" % (iterations + 1)
                zeros = alpha_beta_intersection(plane, f, alpha_long, beta_long, tol)
                if len(zeros) > 0:
                    empty = False
                iterations += 1
                if param == "curvature":
                    tol += 0.001
                elif param == "angle":
                    tol += 0.2

            if len(zeros) > 10:
                dx = int(len(zeros) / 10.)
            elif len(zeros) > 0:
                dx = 1

        # Check points and apply criterias
        # to find suggested values for alpha and beta
        if len(zeros) > 0:
            points = []
            for p in zeros:
                if plane.__name__ in ["cpsd", "amsd"]:
                    if p[1] < 0:
                        points.append(p)
                elif plane.__name__ in ["cmsd", "apsd"]:
                    if p[1] > 0:
                        points.append(p)

            if plane.__name__ not in ["curv_init", "angle_init"]:
                P = points[0]
                min_rad = 0.15
                dist = 10
                for p in points[1:]:
                    dist_tmp = la.norm(np.array(p))
                    if dist_tmp < dist and dist_tmp > min_rad:
                        dist = dist_tmp
                        P = p
                Z.append(P)

                # Write points to file
                write_alpha_beta_point(case, P, plane.__name__)


def write_alpha_beta_point(case, P, method):
    """
    Write suggested choice of (alpha, beta) to file.

    Args:
        case (str): Name of case.
        P (ndarray): Array containing alpha and beta value
        method (str): Info about parameter, and increase / decrease of parameter.
    """
    dirpath = path.join("alphabeta_values.txt")
    alpha = P[0]
    beta = P[1]
    with open(dirpath, "a") as f:
        f.write("%s %s alpha=%s beta=%s\n" % (case, method, alpha, beta))

def alpha_beta_intersection(method, f, alphas, betas, tol=0.0):
    """
    Iterate through values of alpha and beta
    and find intersection points with a given tolerance
    between initial value and initial value plus/minus SD.

    Args:
        method (function): Plane defining initial value plus/minus SD.
        f (interp2d): Interpolated surface of curvature or angle values.
        alphas (ndarray): List of alpha values.
        betas (ndarray): List of beta values.
        tol (float): Tolerance used for adjusting SD if needed.

    Returns:
        zeros (ndarray): Array containing (alpha,beta) tuples which intersect.
    """
    zeros = []
    for i in alphas:
        for j in betas:
            diff = abs(f(j, i) - method(0, 0, tol))
            if "c" in method.__name__:
                if diff < 0.001:
                    zeros.append([i, j])
            else:
                if diff < 0.05:
                    zeros.append([i, j])
    return zeros


def main(dirpath, param, boundary, radius):
    """
    Get files containing parameter values
    and find suggested choice for alpha and beta,
    the compression / extension factors.

    Args:
        dirpath (str): Location of parameter text.
        param (str): Parameter to calculate.
        boundary (list): Boundary of alpha-beta grid.
        radius (float): Radius of bounding circle, limiting the choice of alpha and beta.
    """
    if boundary is None:
        boundary = [-0.2, 1, -0.2, 1]

    files = listdir(dirpath)
    if param == "curvature":
        files_curv = sorted([f for f in listdir(dirpath) if f[4:8] in ["curv"]])
        for i in range(len(files_curv)):
            get_alpha_beta(dirpath, i, files_curv[i], param, boundary, radius)
    elif param == "angle":
        files_angle = sorted([f for f in listdir(dirpath) if f[4:9] in ["angle"]])
        for i in range(len(files_angle)):
            get_alpha_beta(dirpath, i, files_angle[i], param, boundary, radius)


if __name__ == "__main__":
<<<<<<< HEAD
    dirpath, param = read_command_line()
    main(dirpath, param)
=======
    dirpath,  param, boundary, radius = read_command_line()
    main(dirpath, param, boundary, radius)
>>>>>>> 1266e324
<|MERGE_RESOLUTION|>--- conflicted
+++ resolved
@@ -16,16 +16,17 @@
                         help="Path to the folder with alpha-beta_vales")
     parser.add_argument("-p", "--param", type=str, default="curvature",
                         help="Parameter to compute.")
-
     parser.add_argument("-p", "--param", type=str, default="curvature",
                         help="Parameter to compute.")
     parser.add_argument('-r', '--radius', type=float, default=0.15,
                         help="Radius of bounding circle, limiting the choice of alpha and beta")
-
-    parser.add_argument('-b','--boundary', nargs='+', default=None, help='Boundary of grid, as a list: [alpha_min, alpha_max, beta_min, beta_max]', required=True)
+    parser.add_argument('-b','--boundary', nargs='+', default=None,
+                        help='Boundary of grid, as a list: [alpha_min, alpha_max, beta_min, beta_max]',
+                        required=True)
 
     args = parser.parse_args()
     return args.dir_path, args.param, args.boundary, args.radius
+
 
 def get_alpha_beta(dirpath, i, files, param, boundary):
     """
@@ -48,12 +49,7 @@
     print "Working on case %s" % case
 
     # Get boundaries
-<<<<<<< HEAD
-    alphabeta_bound = np.loadtxt("alphabeta_bound.txt")
-    amin, amax, bmin, bmax = alphabeta_bound[i][0], alphabeta_bound[i][1], alphabeta_bound[i][2], alphabeta_bound[i][3]
-=======
     amin, amax, bmin, bmax = boundary[0], boundary[1], boundary[2], boundary[3]
->>>>>>> 1266e324
 
     # Set standard deviations used to find intersetcion
     if param == "curvature":
@@ -187,6 +183,7 @@
     with open(dirpath, "a") as f:
         f.write("%s %s alpha=%s beta=%s\n" % (case, method, alpha, beta))
 
+
 def alpha_beta_intersection(method, f, alphas, betas, tol=0.0):
     """
     Iterate through values of alpha and beta
@@ -243,10 +240,5 @@
 
 
 if __name__ == "__main__":
-<<<<<<< HEAD
-    dirpath, param = read_command_line()
-    main(dirpath, param)
-=======
     dirpath,  param, boundary, radius = read_command_line()
-    main(dirpath, param, boundary, radius)
->>>>>>> 1266e324
+    main(dirpath, param, boundary, radius)