from argparse import ArgumentParser
from os import path, listdir

# Local import
from common import *
from patchandinterpolatecenterlines import *
from clipvoronoidiagram import *
from paralleltransportvoronoidiagram import *
from moveandmanipulatetools import *

def read_command_line():
    """
    Read arguments from commandline
    """
    parser = ArgumentParser()

    parser.add_argument('-d', '--dir_path', type=str, default=".",
                        help="Path to the folder with all the cases")
    parser.add_argument('--case', '-c', type=str, default=None, help="Choose case")
    parser.add_argument('-s', '--smooth', type=bool, default=True,
                        help="If the original voronoi diagram (surface) should be" + \
                        "smoothed before it is manipulated", metavar="smooth")
    parser.add_argument("-a", "--alpha", type=float, default=0.0,
                        help="Compression factor in vertical direction, ranging from -1.0 to 1.0")
    parser.add_argument("-b", "--beta", type=float, default=0.0,
                        help="Compression factor in horizontal direction, ranging from -1.0 to 1.0")
    parser.add_argument('-sf','--smooth_factor', type=float, default=0.25,
                         help="If smooth option is true then each voronoi point" + \
                         " that has a radius less then MISR*(1-smooth_factor) at" + \
                         " the closest centerline point is removes" metavar="smoothening_factor")

    args = parser.parse_args()

    return args.smooth, args.dir_path, args.case, args.alpha, args.beta, args.smooth_factor


def move_vessel(dirpath, smooth, name, point_path, alpha=0.0, beta=0.0, smooth_factor=0.25):
    """
    Primary script for moving a selected part of any blood vessel.
    Relies on an input centerline, a surface geometry of a 3D blood vessel network,
    and the magnitude of movement (alpha, beta) in horizontal and vertical direction respectively.

    Defines in- and out-put files, computes voronoi diagram, and
    moves voronoi diagram in the horizontal direction based on the
    definitions in "Investigating the Interaction Between Morphology
    of the Anterior Bend and Aneurysm Initiation" (2018).
    Procedes by computing the corresponding centerline in the new
    geometries, used for postprocessing, geometric analysis and
    meshing.

    Continuation in the move_vessel_vertically-method for vertical movement.

    Args:
        dirpath (str): Directory where case is located.
        smooth (bool): Adjusts smoothing of the voronoi diagram.
        name (str): Directory where surface models are located.
        point_path (str): Location of boundary points of the vessel to be manipulated.
        alpha (float): Extension / Compression factor in vertical direction.
        beta (float): Extension / Compression factor in horizontal direction.
        smooth_factor (float): Smoothing factor used for voronoi diagram smoothing.
    """

    # Input filenames
    model_path = path.join(dirpath, name, "model.vtp")

    # Output names
    model_smoothed_path = path.join(dirpath, name, "model_smoothed.vtp")
    model_new_surface = path.join(dirpath, name, "new_model_alpha_%s_beta_%s.vtp" %
                                  (alpha, beta))
    model_new_surface_tmp = path.join(dirpath, name, "new_model_alpha_%s_beta_%s_tmp.vtp"
                                      % (alpha, beta))

    # Centerlines
    centerline_complete_path = path.join(dirpath, name, "centerline_complete.vtp")
    centerline_clipped_path = path.join(dirpath, name, "centerline_clipped.vtp")
    centerline_clipped_part_path = path.join(dirpath, name, "centerline_clipped_part.vtp")
    new_centerlines_path = path.join(dirpath, name, "new_centerlines_alpha_%s_beta_%s.vtp"
                                     % (alpha, beta))
    new_centerlines_path_tmp = path.join(dirpath, name,
                                         "new_centerlines_alpha_%s_beta_%s_tmp.vtp" %
                                         (alpha, beta))

    # Voronoi diagrams
    voronoi_path = path.join(dirpath, name, "model_voronoi.vtp")
    voronoi_smoothed_path = path.join(dirpath, name, "model_voronoi_smoothed.vtp")
    voronoi_remaining_path = path.join(dirpath, name, "model_voronoi_remaining.vtp")
    voronoi_siphon_path = path.join(dirpath, name, "model_voronoi_siphon.vtp")

    # Extract Clipping points
    clipping_points = get_clipping_points(dirpath, point_path)

    # Read and check model
    if not path.exists(model_path):
        RuntimeError("The given directory: %s did not contain the file: model.vtp" % dirpath)

<<<<<<< HEAD
    # Clean surface
    surface = read_polydata(model_path)
    surface = surface_cleaner(surface)
    surface = triangulate_surface(surface)

    # Get a capped and uncapped version of the surface
    open_surface = surface
    capped_surface = capp_surface(surface)
=======
    # Clean and capp / uncapp surface
    parameters = get_parameters(dirpath)
    surface, capped_surface = preare_surface(model_path, parameters)
>>>>>>> 1266e324

    # Get inlet and outlets
    inlet, outlets = get_centers(surface, dirpath)

    # Compute all centerlines
    centerlines_complete = vmtk_compute_centerlines(inlet, outlets,
                                               centerline_complete_path,
                                               capped_surface, resampling=0.1)
    centerlines_in_order = sort_centerlines(centerlines_complete)

    # Set clipping points in order and make VTK objects
    line = extract_single_line(centerlines_in_order, 0)
    p1, p2, ID1, ID2, vtk_clipping_points, clipping_points = get_vtk_clipping_points(line,
                                                                                     clipping_points)

    print("Compute Voronoi diagram")
    voronoi = prepare_voronoi_diagram(model_path, voronoi_path, voronoi_smoothed_path, 
                                    smooth, smooth_factor, centerlines_complete) 

    # Check if case includs the opthalmic artery
    eye, clip_ID, centerlines_in_order, eyeline = find_ophthalmic_artery(centerlines_in_order,
                                                                         clipping_points)
    if eye == True:
        print("Clipping opthamlic artery")
        patch_eye = clip_eyeline(eyeline, clipping_points[0], clip_ID)

    # Clip centerline
    print("Clipping centerlines.")
    centerline_remaining = CreateParentArteryPatches(centerlines_in_order,
                                                     vtk_clipping_points, siphon=True)
    centerline_siphon = extract_single_line(centerlines_in_order, 0, startID=ID1, endID=ID2)
    if eye == True:
        eyeline_end = extract_single_line(patch_eye, 1)
        centerline_siphon = merge_data([centerline_siphon, eyeline_end])

    write_polydata(centerline_remaining, centerline_clipped_path)
    write_polydata(centerline_siphon, centerline_clipped_part_path)

    # Clip Voronoi diagram into
    # siphon and remaining part of geometry
    print("Clipping Voronoi diagrams")
    if not path.exists(voronoi_siphon_path):
        masked_voronoi_clip  = MaskVoronoiDiagram(voronoi, centerline_siphon)
        voronoi_siphon = ExtractMaskedVoronoiPoints(voronoi, masked_voronoi_clip)
        write_polydata(voronoi_siphon, voronoi_siphon_path)
    else:
        voronoi_siphon = read_polydata(voronoi_siphon_path)

    if not path.exists(voronoi_remaining_path):
        masked_voronoi  = MaskVoronoiDiagram(voronoi, centerline_remaining)
        voronoi_remaining = ExtractMaskedVoronoiPoints(voronoi, masked_voronoi)
        write_polydata(voronoi_remaining, voronoi_remaining_path)
    else:
        voronoi_remaining = read_polydata(voronoi_remaining_path)

    # Extract translation vectors
    print("Computing translation directions.")
    direction = "horizont"
    middle_points, middleIds = get_spline_points(line, beta, direction, vtk_clipping_points)
    dx_p1 = middle_points[0] - p1
    dx_p2 = middle_points[-1] - p2
    middle_points = middle_points[1:-1]

    # Move centerline manually for updating inlet
    # and outlet positions used to compute
    # new centerlines
    print("Adjusting line manually")
    line1 = extract_single_line(centerline_remaining, 0)
    lines = []
    newpoints = []

    n = centerline_remaining.GetNumberOfCells()
    for i in range(1, n):
        lines.append(extract_single_line(centerline_remaining, i))

    if beta != 0:
        centerline_remaining_start = move_line_horizontally(line1, ID1, ID2, dx_p1,
                                                        clip=False, side="left")
    else:
        centerline_remaining_start = line1

    centerline_remaining_ends = []
    for line_ in lines:
        if beta != 0.0:
            centerline_remaining_end = move_line_horizontally(line_, ID1, ID2, dx_p1,
                                                              clip=False, side="right")
        else:
            centerline_remaining_end = line_

        N = centerline_remaining_end.GetNumberOfCells()
        point = centerline_remaining_end.GetPoint(N - 1)
        newpoints.append(point)
        centerline_remaining_ends.append(centerline_remaining_end)

    if beta != 0.0:
        centerline_siphon_new = move_line_horizontally(centerline_siphon, ID1, ID2, dx_p1,
                                                       clip=True, eye=eye)
    else:
        centerline_siphon_new = centerline_siphon

    if eye:
        newpoints.append(centerline_siphon_new.GetPoint(centerline_siphon_new.GetNumberOfCells() - 1))

    newpoints.append(centerline_remaining_start.GetPoint(0))


    if beta != 0.0:
        # Move anterior bend horizontally.
        # Iterate over points P from Voronoi diagram,
        # and move them
        print("Adjusting Voronoi diagram")
        voronoi_remaining = move_voronoi_horizontally(dx_p1, dx_p2, voronoi_remaining,
                                                      centerline_remaining, ID1, ID2,
                                                      clip_ID, clip=False)
        voronoi_siphon = move_voronoi_horizontally(dx_p1, dx_p2, voronoi_siphon,
                                                   centerline_siphon, ID1, ID2, clip_ID,
                                                   clip=True, eye=eye)

        newVoronoi = merge_data([voronoi_remaining, voronoi_siphon])
        new_surface = create_new_surface(newVoronoi)
        write_polydata(new_surface, model_new_surface_tmp)

        print "Creating new_centerline_complete.vtp of horizontally moved model"
        new_centerline = make_centerline(model_new_surface_tmp, new_centerlines_path_tmp,
                                         smooth=False, resampling=False,
                                         newpoints=newpoints, recompute=True,
                                         store_points=False)
    else:
        print("No horizontal movement. Initiating vertical movement")
        new_centerline = centerlines_complete
        write_polydata(new_centerline, new_centerlines_path_tmp)

    if alpha != 0.0:
        # Vertical movement
        print("Moving geometry vertically")
        move_vessel_vertically(dirpath, name, newpoints, alpha, voronoi_remaining,
                               voronoi_siphon, new_centerline, eye, vtk_clipping_points)
    else:
        # TODO: Add Automated clipping of newmodel 
        new_surface = vmtk_surface_smoother(new_surface, method="laplace", iterations=100)
        write_polydata(new_centerline, new_centerlines_path)
        write_polydata(new_surface, model_new_surface)


def move_vessel_vertically(dirpath, name, oldpoints, alpha, voronoi_remaining,
                           voronoi_siphon, centerline, eye, vtk_clipping_points):
    """
    Secondary script used for vertical displacement of
    the blood vessel. Moves the input voronoi diagram and
    centerline in the vertical direction.

    Args:
        dirpath (str): Directory where case is located.
        name (str): Directory where surface models are located.
        oldpoints (list): Points defining the inlet/outlets of the geometry.
        centerline (vtkPolyData): Centerline through the geometry.
        alpha (float): Extension / Compression factor in vertical direction.
        voronoi (vtkPolyData): Complete Voronoi diagram.
        voronoi_remaining (vtkPolyData): Voronoi diagram excluding siphon.
        voronoi_siphon (vtkPolyData): Voronoi diagram representing siphon.
        centerline (vtkPolyData): Centerline through the geometry.
        eye (bool): Determines if opthalmic artery is present.
        vtk_clipping_points (vtkPoints): Points defining the siphon to be manipulated.
    """

    # Filenames
    new_centerlines_path = path.join(dirpath, name, "new_centerlines_alpha_%s_beta_%s.vtp" % (alpha, beta))
    model_new_surface = path.join(dirpath, name, "new_model_alpha_%s_beta_%s.vtp" % (alpha, beta))

    # Set clipping points in order and make VTK objects
    p1 = vtk_clipping_points.GetPoint(0)
    p2 = vtk_clipping_points.GetPoint(1)
    centerline_clippedipping_points = [p1, p2]
    line = extract_single_line(centerline, 0)
    p1, p2, ID1, ID2, vtk_clipping_points, clipping_points = get_vtk_clipping_points(line,
                                                                                     centerline_clippedipping_points)

    # Sort centerlines
    centerlines_in_order = sort_centerlines(centerline)

    # Special cases including the ophthalmic artery
    clip_ID = None
    if eye == True:
        eye, clip_ID, centerlines_in_order, eyeline = find_ophthalmic_artery(centerlines_in_order,
                                                                             clipping_points)

    if eye == True:
        print("Clipping opthamlic artery")
        patch_eye = clip_eyeline(eyeline, clipping_points[0], clip_ID)

    # Get clipped curve
    print("Clipping centerlines.")
    centerline_remaining = CreateParentArteryPatches(centerlines_in_order,
                                                     vtk_clipping_points, siphon=True)
    centerline_siphon = extract_single_line(centerlines_in_order, 0, startID=ID1,
                                            endID=ID2)

    if eye == True:
        eyeline_end = extract_single_line(patch_eye, 1)
        centerline_siphon = merge_data([centerline_siphon, eyeline_end])

    # Find ID of middle pooint:
    print("Finding points to spline through.")
    line = extract_single_line(centerlines_in_order, 0)
    loc = get_locator(line)
    ID1 = loc.FindClosestPoint(p1)

    direction = "vertical"
    middle_points, middleIds, dx = get_spline_points(line, alpha, direction,
                                                     vtk_clipping_points)

    # Iterate over points P from Voronoi diagram,
    # and move them
    print("Adjust voronoi diagram")
    voronoi_siphon =  move_voronoi_vertically(voronoi_siphon, centerline_siphon, ID1,
                                              clip_ID, dx, eye)
    newVoronoi = merge_data([voronoi_remaining, voronoi_siphon])

    # Move centerline manually for postprocessing
    print("Adjusting line manually")
    if eye:
        newpoints = oldpoints[:-2] + [oldpoints[-1]]
    else:
        newpoints = oldpoints
    centerline_siphon_new = move_line_vertically(centerline_siphon, dx, ID1, clip_ID, eye)

    if eye:
        newpoints.insert(0, centerline_siphon_new.GetPoint(centerline_siphon_new.GetNumberOfCells() - 1))

    # Write a new surface from the new voronoi diagram
    print("Writing new surface")
    new_surface = create_new_surface(newVoronoi)
    # TODO: Add Automated clipping of newmodel 
    new_surface = vmtk_surface_smoother(new_surface, method="laplace", iterations=100)
    write_polydata(new_surface, model_new_surface)

    print "Creating new_centerline_complete.vtp of vertically moved model"
    new_centerline = make_centerline(model_new_surface, new_centerlines_path,
                                     smooth=False, resampling=False, newpoints=newpoints,
                                     recompute=True)

    write_polydata(new_centerline, new_centerlines_path)


def move_voronoi_horizontally(dx_p1, dx_p2, voronoi_clipped, centerline_clipped, ID1, ID2,
                              clip_ID, clip=False, eye=False):
    """
    Iterate through voronoi diagram and move based on a profile
    for horizontal movement. Includes special treatment of
    opthalmic artery if present.

    Args:
        dx_p1 (ndarray): Direction to move upstream.
        dx_p2 (ndarray): Direction to move downstream.
        voronoi_clipped (vtkPolyData): Voronoi diagram to be moved.
        centerline_clipped (vtkPolyData): Centerline corresponding voronoi diagram.
        ID1 (int): Index of first clipping point.
        ID2 (int): Index of second clipping point.
        clip_ID (int): Index where opthamlic artery is located (if present)
        clip (bool): Determines which part of geometry is being moved, True if siphon.
        eye (bool): Determines presence of opthamlic artery.

    Returns:
        newDataSet (vtkPolyData): Manipulated Voronoi diagram.
    """

    centerline_loc = get_locator(centerline_clipped)
    newDataSet = vtk.vtkPolyData()
    points = vtk.vtkPoints()
    verts = vtk.vtkCellArray()

    if clip == True:
        # Find boundaries
        idmid_0 = int((ID1 + ID2)/2.)
        ID1_0 = ID1
        ID1 = 0
        if eye == True:
            l1 = extract_single_line(centerline_clipped, 0)
            ID2 = len(get_curvilinear_coordinate(l1))
        else:
            ID2 = len(get_curvilinear_coordinate(centerline_clipped))
        idmid = int((ID1 + ID2)/2.)

        # Manpipulation of voronoi diagram..
        if eye == True:
            # ..with opthalmic artery
            for p in range(voronoi_clipped.GetNumberOfPoints()):
                cl_id = centerline_loc.FindClosestPoint(voronoi_clipped.GetPoint(p))

                if cl_id < idmid:
                    dist = dx_p1 * (idmid**2-cl_id**2) / (idmid**2-ID1**2)
                else:
                    if cl_id <= (ID2-1):
                        dist = -dx_p1 * (cl_id-idmid)**(0.5) / (ID2-idmid)**(0.5)
                    else:
                        # Move opthalmic artery based on its discovery ID
                        if clip_ID < idmid_0:
                            cl_id =  clip_ID - ID1_0
                            dist = dx_p1 * (idmid**2-cl_id**2) / (idmid**2-ID1**2)
                        else:
                            cl_id = clip_ID - ID1_0
                            dist = -dx_p1 * (cl_id-idmid)**(0.5) / (ID2-idmid)**(0.5)

                points.InsertNextPoint(np.asarray(voronoi_clipped.GetPoint(p)) + dist)
                verts.InsertNextCell(1)
                verts.InsertCellPoint(p)

        else:
            # ..without opthalmic artery
            for p in range(voronoi_clipped.GetNumberOfPoints()):
                cl_id = centerline_loc.FindClosestPoint(voronoi_clipped.GetPoint(p))

                if cl_id < idmid:
                    dist = dx_p1 * (idmid**2-cl_id**2) / (idmid**2-ID1**2)
                else:
                    dist = -dx_p1 * (cl_id-idmid)**(0.5) / (ID2-idmid)**(0.5)

                points.InsertNextPoint(np.asarray(voronoi_clipped.GetPoint(p)) + dist)
                verts.InsertNextCell(1)
                verts.InsertCellPoint(p)

    else:
        # Move reamining part of the voronoi diagram
        # representing the geometry excluding the siphon to be moved
        for p in range(voronoi_clipped.GetNumberOfPoints()+1):
            cl_id = centerline_loc.FindClosestPoint(voronoi_clipped.GetPoint(p))

            if cl_id <= ID1:
                dist = dx_p1
            else:
                dist =  -dx_p1

            points.InsertNextPoint(np.asarray(voronoi_clipped.GetPoint(p)) + dist)
            verts.InsertNextCell(1)
            verts.InsertCellPoint(p)

    # Insert points and create new voronoi diagram
    newDataSet.SetPoints(points)
    newDataSet.SetVerts(verts)
    newDataSet.GetPointData().AddArray(voronoi_clipped.GetPointData().GetArray(radiusArrayName))

    return newDataSet


def move_voronoi_vertically(voronoi_clipped, centerline_clipped, ID1_0, clip_ID,
                            dx, eye=False):
    """
    Iterate through voronoi diagram and move based on a profile
    for vertical movement. Includes special treatment of
    opthalmic artery if present.

    Args:
        voronoi_clipped (vtkPolyData): Voronoi diagram to be moved.
        centerline_clipped (vtkPolyData): Centerline corresponding voronoi diagram.
        ID1 (int): Index of first clipping point.
        clip_ID (int): Index where opthamlic artery is located (if present)
        dx (ndarray): Direction to move.
        eye (bool): Determines presence of opthamlic artery.

    Returns:
        newDataSet (vtkPolyData): Manipulated Voronoi diagram.
    """

    centerline_loc = get_locator(centerline_clipped)
    newDataSet = vtk.vtkPolyData()
    points = vtk.vtkPoints()
    verts = vtk.vtkCellArray()

    # Manpipulation of voronoi diagram..
    if eye == True:
        # ..with opthalmic artery
        ID1 = I1 = 0
        l1 = extract_single_line(centerline_clipped, 0)
        ID2 = len(get_curvilinear_coordinate(l1))
        I2 = ID2 - 1
        IDmid = int((ID1 + ID2) / 2.)
        for p in range(voronoi_clipped.GetNumberOfPoints()):
            cl_id = centerline_loc.FindClosestPoint(voronoi_clipped.GetPoint(p))

            if cl_id <= I2:
                dist = 4 * dx * (cl_id - I1)*(I2 - cl_id) / (I2 - I1)**2
            else:
                cl_id = clip_ID - ID1_0
                dist = 4 * dx * (cl_id - ID1)*(ID2 - cl_id) / (ID2 - ID1)**2

            points.InsertNextPoint(np.asarray(voronoi_clipped.GetPoint(p)) + dist)
            verts.InsertNextCell(1)
            verts.InsertCellPoint(p)

    else:
        # ..witout opthalmic artery
        ID1 = 0
        ID2 = len(get_curvilinear_coordinate(centerline_clipped)) - 1
        IDmid = int((ID1 + ID2) / 2.)
        for p in range(voronoi_clipped.GetNumberOfPoints()):
            cl_id = centerline_loc.FindClosestPoint(voronoi_clipped.GetPoint(p))

            dist = 4 * dx * (cl_id - ID1)*(ID2 - cl_id) / (ID2 - ID1)**2

            points.InsertNextPoint(np.asarray(voronoi_clipped.GetPoint(p)) + dist)
            verts.InsertNextCell(1)
            verts.InsertCellPoint(p)

    # Insert points and create new voronoi diagram
    newDataSet.SetPoints(points)
    newDataSet.SetVerts(verts)
    newDataSet.GetPointData().AddArray(voronoi_clipped.GetPointData().GetArray(radiusArrayName))
    return newDataSet


if  __name__ == "__main__":
    smooth, basedir, case, alpha, beta, smooth_factor = read_command_line()
    folders = sorted([folder for folder in listdir(basedir) if folder[:2] in ["P0"]])
    name = "surface"
    point_path = "carotid_siphon_points.particles"

    if case is not None:
        print("==== Working on case %s ====" % case)
        dirpath = path.join(basedir, case)
        move_vessel(dirpath, smooth, name, point_path, alpha, beta)
    else:
        for folder in folders:
            print("==== Working on case %s ====" % folder)
<<<<<<< HEAD
            dirpath = path.join(basedir, folder)
            move_vessel(dirpath, smooth, name, point_path, alpha, beta)
=======
            dirpath = path.join(basedir,folder)
            move_vessel(dirpath,smooth, name, point_path, alpha, beta, smooth_factor)
>>>>>>> 1266e324
<|MERGE_RESOLUTION|>--- conflicted
+++ resolved
@@ -93,20 +93,9 @@
     if not path.exists(model_path):
         RuntimeError("The given directory: %s did not contain the file: model.vtp" % dirpath)
 
-<<<<<<< HEAD
-    # Clean surface
-    surface = read_polydata(model_path)
-    surface = surface_cleaner(surface)
-    surface = triangulate_surface(surface)
-
-    # Get a capped and uncapped version of the surface
-    open_surface = surface
-    capped_surface = capp_surface(surface)
-=======
     # Clean and capp / uncapp surface
     parameters = get_parameters(dirpath)
     surface, capped_surface = preare_surface(model_path, parameters)
->>>>>>> 1266e324
 
     # Get inlet and outlets
     inlet, outlets = get_centers(surface, dirpath)
@@ -123,8 +112,8 @@
                                                                                      clipping_points)
 
     print("Compute Voronoi diagram")
-    voronoi = prepare_voronoi_diagram(model_path, voronoi_path, voronoi_smoothed_path, 
-                                    smooth, smooth_factor, centerlines_complete) 
+    voronoi = prepare_voronoi_diagram(model_path, voronoi_path, voronoi_smoothed_path,
+                                    smooth, smooth_factor, centerlines_complete)
 
     # Check if case includs the opthalmic artery
     eye, clip_ID, centerlines_in_order, eyeline = find_ophthalmic_artery(centerlines_in_order,
@@ -273,8 +262,10 @@
     """
 
     # Filenames
-    new_centerlines_path = path.join(dirpath, name, "new_centerlines_alpha_%s_beta_%s.vtp" % (alpha, beta))
-    model_new_surface = path.join(dirpath, name, "new_model_alpha_%s_beta_%s.vtp" % (alpha, beta))
+    new_centerlines_path = path.join(dirpath, name, "new_centerlines_alpha_%s_beta_%s.vtp"
+                                     % (alpha, beta))
+    model_new_surface = path.join(dirpath, name, "new_model_alpha_%s_beta_%s.vtp" %
+                                  (alpha, beta))
 
     # Set clipping points in order and make VTK objects
     p1 = vtk_clipping_points.GetPoint(0)
@@ -530,10 +521,5 @@
     else:
         for folder in folders:
             print("==== Working on case %s ====" % folder)
-<<<<<<< HEAD
-            dirpath = path.join(basedir, folder)
-            move_vessel(dirpath, smooth, name, point_path, alpha, beta)
-=======
             dirpath = path.join(basedir,folder)
-            move_vessel(dirpath,smooth, name, point_path, alpha, beta, smooth_factor)
->>>>>>> 1266e324
+            move_vessel(dirpath,smooth, name, point_path, alpha, beta, smooth_factor)