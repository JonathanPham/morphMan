--- conflicted
+++ resolved
@@ -239,10 +239,7 @@
                                voronoi_siphon, new_centerline, eye, vtk_clipping_points)
     else:
         # TODO: Add Automated clipping of newmodel
-<<<<<<< HEAD
         print("Smoothing, clean, and check surface")
-=======
->>>>>>> 9681dae5
         new_surface = vmtk_surface_smoother(new_surface, method="laplace", iterations=100)
         new_surface = clean_and_check_surface(new_surface, centerlines_in_order,
                                         model_new_surface_clean, new_centerlines_path)
@@ -272,17 +269,14 @@
     """
 
     # Filenames
-<<<<<<< HEAD
-    model_new_surface = path.join(dirpath, name, "new_model_alpha_%s_beta_%s.vtp" % (alpha,beta))
-    model_new_surface_clean = path.join(dirpath, name, "new_model_alpha_%s_beta_%s_clean.vtp" % (alpha,beta))
-    new_centerlines_path = path.join(dirpath, name, "new_centerlines_alpha_%s_beta_%s.vtp" % (alpha, beta))
-    new_centerlines_path_clean  = path.join(dirpath, name, "new_centerlines_alpha_%s_beta_%s_clean.vtp" % (alpha, beta))
-=======
+    model_new_surface = path.join(dirpath, name, "new_model_alpha_%s_beta_%s.vtp"
+                                    % (alpha,beta))
+    model_new_surface_clean = path.join(dirpath, name, "new_model_alpha_%s_beta_%s_clean.vtp"
+                                    % (alpha,beta))
     new_centerlines_path = path.join(dirpath, name, "new_centerlines_alpha_%s_beta_%s.vtp"
-                                     % (alpha, beta))
-    model_new_surface = path.join(dirpath, name, "new_model_alpha_%s_beta_%s.vtp" %
-                                  (alpha, beta))
->>>>>>> 9681dae5
+                                    % (alpha, beta))
+    new_centerlines_path_clean  = path.join(dirpath, name, "new_centerlines_alpha_%s_beta_%s_clean.vtp"
+                                    % (alpha, beta))
 
     # Set clipping points in order and make VTK objects
     p1 = vtk_clipping_points.GetPoint(0)
@@ -347,10 +341,6 @@
     # Write a new surface from the new voronoi diagram
     print("Writing new surface")
     new_surface = create_new_surface(newVoronoi)
-<<<<<<< HEAD
-=======
-    # TODO: Add Automated clipping of newmodel
->>>>>>> 9681dae5
     new_surface = vmtk_surface_smoother(new_surface, method="laplace", iterations=100)
     new_surface = clean_and_check_surface(new_surface, centerlines_in_order,
                                     model_new_surface_clean, new_centerlines_path)
