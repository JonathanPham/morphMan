--- conflicted
+++ resolved
@@ -12,27 +12,10 @@
 import vtk
 
 # Local import
-<<<<<<< HEAD
-from morphman.common.vmtkpointselector import *
-
-# Global array names
-radiusArrayName = 'MaximumInscribedSphereRadius'
-parallelTransportNormalsArrayName = 'ParallelTransportNormals'
-groupIDsArrayName = "GroupIds"
-abscissasArrayName = 'Abscissas'
-clippingArrayName = 'ClippingArray'
-branchClippingArrayName = 'BranchClippingArray'
-distanceToTubeArrayName = 'DistanceToTubeFunction'
-closedArrayName = 'ClosedSection'
-eikonalSolutionArrayName = 'EikonalSolutionArray'
-edgeArrayName = 'EdgeArray'
-edgePCoordArrayName = 'EdgePCoordArray'
-costFunctionArrayName = 'CostFunctionArray'
+from morphman.common.vtk_wrapper import get_vtk_array, vtk_point_locator
+
 surfaceNormalsArrayName = 'SurfaceNormalArray'
 frenetTangentArrayName = 'FrenetTangent'
-=======
-from morphman.common.vtk_wrapper import get_vtk_array, vtk_point_locator
->>>>>>> 067883fe
 
 # Options not available from commandline
 divergingRatioToSpacingTolerance = 2.0
@@ -546,3157 +529,3 @@
         dz, zp, zm = get_horizontal_direction_parameters(n, region_points, points, param)
         return dz, ids
 
-<<<<<<< HEAD
-    # Compute connectivity of the cells
-    outputs = get_connectivity(cells)
-
-    # Get connectivity array
-    region_array = get_array("RegionId", outputs)
-
-    # Get points
-    points = np.zeros((region_array.shape[0], 3))
-    for i in range(region_array.shape[0]):
-        points[i,] = outputs.GetPoint(i)
-
-    # Get area and center
-    area = []
-    center = []
-    for i in range(int(region_array.max()) + 1):
-        # Extract points for this opening
-        tmp_points = points[region_array[:, 0] == i, :]
-
-        # Extract the surface edge
-        boundary_points = threshold(outputs, "RegionId", lower=i - 0.1, upper=i + 0.1,
-                                    threshold_type="between", source=0)
-
-        # Create surface for computing area of opening
-        delaunay = vtk.vtkDelaunay2D()
-        delaunay.SetInputData(boundary_points)
-        delaunay.Update()
-
-        # Add quanteties
-        area.append(compute_area(delaunay.GetOutput()))
-        center.append(np.mean(tmp_points, axis=0))
-
-    # Store the center and area
-    inlet_ind = area.index(max(area))
-    if case_path is not None:
-        info = {"inlet": center[inlet_ind].tolist(), "inlet_area": area[inlet_ind]}
-        p = 0
-        for i in range(len(area)):
-            if i == inlet_ind:
-                p = -1
-                continue
-
-            info["outlet%d" % (i + p)] = center[i].tolist()
-            info["outlet%s_area" % (i + p)] = area[i]
-
-        write_parameters(info, case_path)
-
-    inlet_center = center[inlet_ind].tolist()
-    center.pop(inlet_ind)
-
-    center_ = [item for sublist in center for item in sublist]
-
-    return inlet_center, center_
-
-
-def get_vtk_array(name, comp, num):
-    """An empty vtkDoubleArray.
-
-    Args:
-        name (str): Name of array.
-        comp (int): Number of components
-        num (int): Number of tuples.
-
-    Returns:
-        array (vtkDoubleArray): An empty vtk array.
-    """
-    array = vtk.vtkDoubleArray()
-    array.SetNumberOfComponents(comp)
-    array.SetNumberOfTuples(num)
-    for i in range(comp):
-        array.FillComponent(i, 0.0)
-    array.SetName(name)
-
-    return array
-
-
-def get_locator_cell(surface):
-    """Wrapper for vtkCellLocator
-
-    Args:
-        surface (vtkPolyData): input surface
-
-    Returns:
-        return (vtkCellLocator): Cell locator of the input surface.
-    """
-    locator = vtk.vtkCellLocator()
-    locator.SetDataSet(surface)
-    locator.BuildLocator()
-
-    return locator
-
-
-def get_locator(centerline):
-    """Wrapper for vtkStaticPointLocator.
-
-    Args:
-        centerline (vtkPolyData): Input vtkPolyData.
-
-    Returns:
-        locator (vtkStaticPointLocator): Point locator of the input surface.
-    """
-    locator = vtk.vtkStaticPointLocator()
-    locator.SetDataSet(centerline)
-    locator.BuildLocator()
-
-    return locator
-
-
-def distance(point1, point2):
-    """Distance between two points.
-
-    Args:
-        point1 (ndarray): A point
-        point2 (ndarray): A point
-
-    Returns:
-        distance (float): Distance between point1 and point2
-    """
-    return np.sqrt(np.sum((np.asarray(point1) - np.asarray(point2)) ** 2))
-
-
-def remove_distant_points(voronoi, centerline):
-    """Take a voronoi diagram and a centerline remove points that are far away.
-
-    Args:
-        voronoi (vtkPolyData): Voronoi data.
-        centerline (vtkPolyData): centerline.
-
-    Returns:
-        voronoi (vtkPolyData): Voronoi diagram without the extreme points
-    """
-    n = voronoi.GetNumberOfPoints()
-    new_voronoi = vtk.vtkPolyData()
-    cell_array = vtk.vtkCellArray()
-    points = vtk.vtkPoints()
-    radius = np.zeros(n)
-
-    locator = get_locator(centerline)
-    radius_array_data = voronoi.GetPointData().GetArray(radiusArrayName).GetTuple1
-    limit = radius_array_data(0)
-    limit = limit * 10
-
-    count = 0
-    for i in range(n):
-        point = voronoi.GetPoint(i)
-        id = locator.FindClosestPoint(point)
-        cl_point = centerline.GetPoint(id)
-        dist = distance(point, cl_point)
-        if dist / 3 > radius_array_data(i) or radius_array_data(i) > limit:
-            count += 1
-            continue
-
-        points.InsertNextPoint(point)
-        cell_array.InsertNextCell(1)
-        cell_array.InsertCellPoint(i - count)
-        value = radius_array_data(i)
-        radius[i - count] = value
-
-    print("Removed %s points from the voronoi diagram" % count)
-
-    radius_array = get_vtk_array(radiusArrayName, 1, n - count)
-    for i in range(n - count):
-        radius_array.SetTuple(i, [float(radius[i])])
-
-    new_voronoi.SetPoints(points)
-    new_voronoi.SetVerts(cell_array)
-    new_voronoi.GetPointData().AddArray(radius_array)
-
-    return new_voronoi
-
-
-def vmtk_compute_centerline_sections(surface, centerline):
-    """
-    Wrapper for vmtk centerline sections.
-
-    Args:
-        surface (vtkPolyData): Surface to meassure area.
-        centerline (vtkPolyData): centerline to measure are along.
-
-    Returns:
-        line (vtkPolyData): centerline with the attributes
-        centerline_sections_area (vtkPolyData): sections along the centerline
-    """
-    centerline_sections = vtkvmtk.vtkvmtkPolyDataCenterlineSections()
-    centerline_sections.SetInputData(surface)
-    centerline_sections.SetCenterlines(centerline)
-    centerline_sections.SetCenterlineSectionAreaArrayName('CenterlineSectionArea')
-    centerline_sections.SetCenterlineSectionMinSizeArrayName('CenterlineSectionMinSize')
-    centerline_sections.SetCenterlineSectionMaxSizeArrayName('CenterlineSectionMaxSize')
-    centerline_sections.SetCenterlineSectionShapeArrayName('CenterlineSectionShape')
-    centerline_sections.SetCenterlineSectionClosedArrayName('CenterlineSectionClosed')
-    centerline_sections.Update()
-
-    centerlines_sections_area = centerline_sections.GetOutput()
-    line = centerline_sections.GetCenterlines()
-
-    return line, centerlines_sections_area
-
-
-def compute_centerlines(inlet, outlet, filepath, surface, resampling=1.0, smooth=False,
-                        num_iter=100, smooth_factor=0.1, endPoint=1, method="pointlist",
-                        recompute=False, voronoi=None, pole_ids=None, base_path=None):
-    """Wrapper for vmtkcenterlines and vmtkcenterlinesmoothing.
-
-    Args:
-        inlet (list): point of the inlet
-        outlet (list): flatt list of the outlet points
-        filepath (str): path to where to store the centerline
-        surface (vtkPolyData): surface to get the centerline from.
-        resampling (float): resampling step length.
-        smooth (bool): smooth centerline or not.
-        num_iter (int): number of iterations in smooth.
-        smooth_factor (float): smoothing factor.
-        endPoint (int): 0 or 1, include end point in centerline.
-        method (str): method for setting the inlet and outlet location
-        recompute (bool): if filepath exists, but the centerline should be computed again
-        anyway.
-        voronoi (vtkPolyData): Optional argument for setting the Voronoi diagram.
-        pole_ids (vtkIdList): A vtkIdList coupling the surface with the voronoi diagram
-        base_path (str): path to the case
-
-    Returns:
-        centerline (vtkPolyData): centerline of the surface.
-        voronoi (vtkPolyData): Voronoi data.
-        pole_ids (vtkIdList): vtkIdList coupling the surface and the voronoi diagram.
-    """
-    if path.isfile(str(filepath)) and not recompute:  # Filepath might be None
-        if base_path is not None and path.isfile(base_path + "_voronoi.vtp"):
-            voronoi = read_polydata(base_path + "_voronoi.vtp")
-            pole_ids = read_polydata(base_path + "_pole_ids.np", datatype="vtkIdList")
-        else:
-            voronoi = None
-            pole_ids = None
-
-        return read_polydata(filepath), voronoi, pole_ids
-
-    centerlines = vmtkscripts.vmtkCenterlines()
-    centerlines.Surface = surface
-    centerlines.SeedSelectorName = method
-    centerlines.AppendEndPoints = endPoint
-    centerlines.Resampling = 1
-    centerlines.ResamplingStepLength = resampling
-    centerlines.SourcePoints = inlet
-    centerlines.TargetPoints = outlet
-    if voronoi is not None and pole_ids is not None:
-        centerlines.VoronoiDiagram = voronoi
-        centerlines.PoleIds = pole_ids
-    centerlines.Execute()
-    centerlines_output = centerlines.Centerlines
-
-    if smooth:
-        centerline_smoothing = vmtkscripts.vmtkCenterlineSmoothing()
-        centerline_smoothing.SetInputData(centerlines_output)
-        centerline_smoothing.SetNumberOfSmoothingIterations(num_iter)
-        centerline_smoothing.SetSmoothingFactor(smooth_factor)
-        centerline_smoothing.Update()
-
-        centerlines_output = centerline_smoothing.GetOutput()
-
-    # Save the computed centerline.
-    if filepath is not None:
-        write_polydata(centerlines_output, filepath)
-
-    voronoi = centerlines.VoronoiDiagram
-    pole_ids = centerlines.PoleIds
-    if base_path is not None:
-        write_polydata(voronoi, base_path + "_voronoi.vtp")
-        write_polydata(pole_ids, base_path + "_pole_ids.np", datatype="vtkIdList")
-
-    return centerlines_output, voronoi, pole_ids
-
-
-def create_vtk_array(values, name, k=1):
-    """Given a set of numpy values, and a name of the array create vtk array
-
-    Args:
-        values (numpy.ndarray): List of the values.
-        name (str): Name of the array.
-        k (int): Length of tuple.
-
-    Returns:
-        vtk_array (vtkPointArray): vtk point array
-    """
-    vtk_array = get_vtk_array(name, k, values.shape[0])
-
-    if k == 1:
-        for i in range(values.shape[0]):
-            vtk_array.SetTuple1(i, values[i])
-    elif k == 2:
-        for i in range(values.shape[0]):
-            vtk_array.SetTuple2(i, values[i, 0], values[i, 1])
-    elif k == 3:
-        for i in range(values.shape[0]):
-            vtk_array.SetTuple3(i, values[i, 0], values[i, 1], values[i, 2])
-    elif k == 9:
-        for i in range(values.shape[0]):
-            vtk_array.SetTuple9(i, values[i, 0], values[i, 1], values[i, 2],
-                                values[i, 3], values[i, 4], values[i, 5],
-                                values[i, 6], values[i, 7], values[i, 8])
-
-    return vtk_array
-
-
-def gram_schmidt(V):
-    """Gram schmidt process of each column
-
-    Args:
-        V (numpy.array): A (n x n) matrix
-
-    Returns:
-        E (numpy.array): A (n x n) matrix where all the columns are orthogonal
-    """
-    V = 1.0 * V
-    U = np.copy(V)
-
-    def proj(u, v):
-        return u * np.dot(v, u) / np.dot(u, u)
-
-    for i in range(1, V.shape[1]):
-        for j in range(i):
-            U[:, i] -= proj(U[:, j], V[:, i])
-
-    # normalize column
-    den = (U ** 2).sum(axis=0) ** 0.5
-    E = U / den
-
-    return E
-
-
-def get_parameters(folder):
-    """Read the parameters in the info file.
-
-    Args:
-        folder (str): Path to folder.
-
-    Returns:
-        data (dict): The data in the info file.
-    """
-    # If info.txt file, return an empty dict
-    if not path.isfile(folder + "_info.txt"):
-        return {}
-
-    # Get text
-    f = open(folder + "_info.txt", "r")
-    text = f.read()
-    f.close()
-    text = text.split("\n")
-
-    # Get values
-    data = {}
-    for par in text:
-        if par != "":
-            split = par.split(": ")
-            if len(split) == 2:
-                key, value = split
-            else:
-                key = split[0]
-                value = ": ".join(split[1:])
-            try:
-                data[key] = eval(value)
-            except:
-                data[key] = value
-    return data
-
-
-def write_parameters(data, folder):
-    """Get the old parameters, then write the new parameters in data.
-
-    Args:
-        data (dict): New data to write to parameters
-        folder (str): Path to data location.
-    """
-    # Get old parameters
-    parameters = get_parameters(folder)
-
-    # Add new parameters (can overwrite old as well)
-    for key, value in list(data.items()):
-        parameters[key] = value
-
-    # Get new text
-    text = ["%s: %s" % (k, v) for k, v in list(parameters.items())]
-    text = "\n".join(text)
-
-    # Write text
-    f = open(folder + "_info.txt", "w")
-    f.write(text)
-    f.close()
-
-
-def data_to_vtkPolyData(data, header, TNB=None, PT=None):
-    """Converting a range of data to a vtk array.
-
-    Args:
-        data (numpy.ndarray): Data array.
-        header (list): A list of names for each array.
-        TNB (numpy.ndarray): Data array.
-        PT (numpy.ndarray): Data array.
-
-    Returns:
-        line (vtkPolyData): Line couple with all the new data.
-    """
-    line = vtk.vtkPolyData()
-    cell_array = vtk.vtkCellArray()
-    cell_array.InsertNextCell(data.shape[0])
-    line_points = vtk.vtkPoints()
-
-    info_array = []
-    for i in range(3, data.shape[1]):
-        radius_array = get_vtk_array(header[i], 1, data.shape[0])
-        info_array.append(radius_array)
-
-    if TNB is not None:
-        for i in range(3):
-            radius_array = get_vtk_array(header[i + data.shape[1]], 3, data.shape[0])
-            info_array.append(radius_array)
-
-    if PT is not None:
-        start = data.shape[1] if TNB is None else data.shape[1] + 3
-        for i in range(2):
-            radius_array = get_vtk_array(header[i + start], 3, PT[0].shape[0])
-            info_array.append(radius_array)
-
-    for i in range(data.shape[0]):
-        cell_array.InsertCellPoint(i)
-        line_points.InsertNextPoint(data[i, :3])
-        for j in range(3, data.shape[1]):
-            info_array[j - 3].SetTuple1(i, data[i, j])
-
-    if TNB is not None:
-        for i in range(data.shape[0]):
-            for j in range(data.shape[1] - 3, data.shape[1], 1):
-                tnb_ = TNB[j - data.shape[1]][i, :]
-                info_array[j].SetTuple3(i, tnb_[0], tnb_[1], tnb_[2])
-
-    if PT is not None:
-        start = data.shape[1] - 3 if TNB is None else data.shape[1]
-        for i in range(PT[-1].shape[0]):
-            for j in range(start, start + 2, 1):
-                pt_ = PT[j - start][i, :]
-                info_array[j].SetTuple3(i, pt_[0], pt_[1], pt_[2])
-
-    line.SetPoints(line_points)
-    line.SetLines(cell_array)
-    for i in range(len(header) - 3):
-        line.GetPointData().AddArray(info_array[i])
-
-    return line
-
-
-def get_number_of_arrays(line):
-    """Returns the names and number of arrays for a vtkPolyData object
-
-    Args:
-        line (vtkPolyData): line to investigate the array.
-
-    Returns:
-        count (int): Number of arrays in the line.
-        names (list): A list of names of the arrays.
-    """
-    count = 0
-    names = []
-    name = 0
-    while name is not None:
-        name = line.GetPointData().GetArrayName(count)
-        if name is not None:
-            names.append(name)
-            count += 1
-
-    return count, names
-
-
-def extract_single_line(centerlines, id, startID=0, endID=None):
-    """Extract one line from multiple centerlines.
-    If startID and endID is set then only a segment of the centerline is extracted.
-
-    Args:
-        centerlines (vtkPolyData): Centerline to extract.
-        id (int): The line ID to extract.
-        startID (int):
-        endID (int):
-
-    Returns:
-        centerline (vtkPolyData): The single line extracted
-    """
-    cell = vtk.vtkGenericCell()
-    centerlines.GetCell(id, cell)
-    n = cell.GetNumberOfPoints() if endID is None else endID + 1
-
-    line = vtk.vtkPolyData()
-    cell_array = vtk.vtkCellArray()
-    cell_array.InsertNextCell(n - startID)
-    line_points = vtk.vtkPoints()
-
-    arrays = []
-    n_, names = get_number_of_arrays(centerlines)
-    for i in range(n_):
-        tmp = centerlines.GetPointData().GetArray(names[i])
-        tmp_comp = tmp.GetNumberOfComponents()
-        radius_array = get_vtk_array(names[i], tmp_comp, n - startID)
-        arrays.append(radius_array)
-
-    point_array = []
-    for i in range(n_):
-        point_array.append(centerlines.GetPointData().GetArray(names[i]))
-
-    count = 0
-    for i in range(startID, n):
-        cell_array.InsertCellPoint(count)
-        line_points.InsertNextPoint(cell.GetPoints().GetPoint(i))
-
-        for j in range(n_):
-            num = point_array[j].GetNumberOfComponents()
-            if num == 1:
-                tmp = point_array[j].GetTuple1(i)
-                arrays[j].SetTuple1(count, tmp)
-            elif num == 2:
-                tmp = point_array[j].GetTuple2(i)
-                arrays[j].SetTuple2(count, tmp[0], tmp[1])
-            elif num == 3:
-                tmp = point_array[j].GetTuple3(i)
-                arrays[j].SetTuple3(count, tmp[0], tmp[1], tmp[2])
-            elif num == 9:
-                tmp = point_array[j].GetTuple9(i)
-                arrays[j].SetTuple9(count, tmp[0], tmp[1], tmp[2], tmp[3], tmp[4],
-                                    tmp[5], tmp[6], tmp[7], tmp[8])
-        count += 1
-
-    line.SetPoints(line_points)
-    line.SetLines(cell_array)
-    for j in range(n_):
-        line.GetPointData().AddArray(arrays[j])
-
-    return line
-
-
-def move_past_sphere(centerline, center, r, start, step=-1, stop=0, X=0.8):
-    """Moves a point along the centerline until it as outside the a sphere with radius (r)
-    and a center (center).
-
-    Args:
-        centerline (vtkPolyData):
-        center (list): point list of the center of the sphere
-        r (float): the radius of a sphere
-        start (int): id of the point along the centerline where to start.
-        step (int): direction along the centerline.
-        stop (int): ID along centerline, for when to stop searching.
-        X (float): Scale of radius with a factor X.
-
-    Returns:
-        tmp_point (list): The first point on the centerline outside the sphere
-        r (float): minimal inscribed sphere radius at the new point.
-        i (int): the centerline ID at the new point.
-    """
-    # Create the minimal inscribed sphere
-    misr_sphere = vtk.vtkSphere()
-    misr_sphere.SetCenter(center)
-    misr_sphere.SetRadius(r * X)
-    tmp_point = [0.0, 0.0, 0.0]
-
-    # Go the length of one MISR backwards
-    for i in range(start, stop, step):
-        value = misr_sphere.EvaluateFunction(centerline.GetPoint(i))
-        if value >= 0.0:
-            tmp_point = centerline.GetPoint(i)
-            break
-
-    r = centerline.GetPointData().GetArray(radiusArrayName).GetTuple1(i)
-
-    return tmp_point, r, i
-
-
-def vmtk_surface_smoother(surface, method, iterations=800, passband=1.0, relaxation=0.01):
-    """Wrapper for a vmtksurfacesmoothing.
-
-    Args:
-        surface (vtkPolyData): Input surface to be smoothed.
-        method (str): Smoothing method.
-        iterations (int): Number of iterations.
-        passband (float): The passband for Taubin smoothing.
-        relaxation (float): The relaxation for laplace smoothing.
-
-    Returns:
-        surface (vtkPolyData): The smoothed surface.
-
-    """
-    smoother = vmtkscripts.vmtkSurfaceSmoothing()
-    smoother.Surface = surface
-    smoother.NumberOfIterations = iterations
-    if method == "laplace":
-        smoother.RelaxationFactor = relaxation
-    elif method == "taubin":
-        smoother.PassBand = passband
-    smoother.Method = method
-    smoother.Execute()
-    surface = smoother.Surface
-
-    return surface
-
-
-def extract_ica_centerline(base_path, resampling_step, relevant_outlets=None):
-    """
-    Extract a centerline from the inlet to the first branch.
-
-    Args:
-        base_path (str): Path to the case folder.
-        resampling_step (float): Resampling step length of the extracted centerline.
-
-    Returns:
-        centerline (vtkPolyData): Extracted centerline.
-    """
-    # TODO: Extract ICA centerline by comparing daughter branch cross-section areas
-    centerlines_path = base_path + "_centerline.vtp"
-    input_filepath = base_path + ".vtp"
-    ica_centerline_path = base_path + "_ica.vtp"
-    centerline_relevant_outlets_path = base_path + "_centerline_relevant_outlets_landmark.vtp"
-    if path.exists(ica_centerline_path):
-        return read_polydata(ica_centerline_path)
-
-    # Prepare surface and identify in/outlets
-    surface, capped_surface = prepare_surface(base_path, input_filepath)
-    inlet, outlets = get_centers(surface, base_path)
-    if relevant_outlets is not None:
-        outlet1, outlet2 = relevant_outlets[:3], relevant_outlets[3:]
-        surface_locator = get_locator(capped_surface)
-        id1 = surface_locator.FindClosestPoint(outlet1)
-        id2 = surface_locator.FindClosestPoint(outlet2)
-        outlet1 = capped_surface.GetPoint(id1)
-        outlet2 = capped_surface.GetPoint(id2)
-    else:
-        outlet1, outlet2 = get_relevant_outlets(capped_surface, base_path)
-    outlets, outlet1, outlet2 = sort_outlets(outlets, outlet1, outlet2, base_path)
-
-    # Compute / import centerlines
-    centerlines, _, _ = compute_centerlines(inlet, outlets, centerlines_path,
-                                            capped_surface, resampling=resampling_step,
-                                            smooth=False, base_path=base_path)
-
-    # Get relevant centerlines
-    centerline_relevant_outlets = compute_centerlines(inlet, outlet1 + outlet2,
-                                                      centerline_relevant_outlets_path,
-                                                      capped_surface,
-                                                      resampling=resampling_step)
-
-    # Extract ICA centerline
-    tmp_line_1 = extract_single_line(centerline_relevant_outlets[0], 0)
-    tmp_line_2 = extract_single_line(centerline_relevant_outlets[0], 1)
-    tolerance = get_tolerance(tmp_line_1)
-    line = extract_single_line(tmp_line_1, 0, startID=0, endID=centerline_div(tmp_line_1, tmp_line_2, tolerance))
-    write_polydata(line, ica_centerline_path)
-
-    return line
-
-
-def sort_outlets(outlets, outlet1, outlet2, dirpath):
-    """
-    Sort all outlets of the geometry given the two relevant outlets
-
-    Args:
-        outlets (list): List of outlet center points.
-        outlet1 (list): Point representing first relevant oultet.
-        outlet2 (list): Point representing second relevant oultet.
-        dirpath (str): Location of info file.
-
-    Returns:
-        outlets (list): List of sorted outlet center points.
-        outlet1 (list): Point representing first relevant oultet.
-        outlet2 (list): Point representing second relevant oultet.
-    """
-    tmp_outlets = np.array(outlets).reshape(len(outlets) // 3, 3)
-    outlet1_index = np.argsort(np.sum((tmp_outlets - outlet1) ** 2, axis=1))[0]
-    outlet2_index = np.argsort(np.sum((tmp_outlets - outlet2) ** 2, axis=1))[0]
-    tmp_outlets = tmp_outlets.tolist()
-    if max(outlet1_index, outlet2_index) == outlet1_index:
-        outlet1 = tmp_outlets.pop(outlet1_index)
-        outlet2 = tmp_outlets.pop(outlet2_index)
-    else:
-        outlet2 = tmp_outlets.pop(outlet2_index)
-        outlet1 = tmp_outlets.pop(outlet1_index)
-    outlet_rest = (np.array(tmp_outlets).flatten()).tolist()
-    outlets = outlet1 + outlet2 + outlet_rest
-    data = {}
-    for i in range(len(outlets) // 3):
-        data["outlet" + str(i)] = outlets[3 * i:3 * (i + 1)]
-    write_parameters(data, dirpath)
-
-    return outlets, outlet1, outlet2
-
-
-def vmtk_centerline_resampling(line, length):
-    """Wrapper for vmtkcenterlineresampling
-
-    Args:
-        line (vtkPolyData): line to resample.
-        length (float): resampling step.
-
-    Returns:
-        line (vtkPolyData): Resampled line.
-    """
-    resampler = vmtkscripts.vmtkCenterlineResampling()
-    resampler.Centerlines = line
-    resampler.Length = length
-    resampler.Execute()
-
-    line = resampler.Centerlines
-
-    return line
-
-
-def vmtk_branch_extractor(centerlines_complete):
-    Brancher = vmtkscripts.vmtkBranchExtractor()
-    Brancher.Centerlines = centerlines_complete
-    Brancher.RadiusArrayName = radiusArrayName
-    Brancher.Execute()
-    centerlines_branched = Brancher.Centerlines
-
-    return centerlines_branched
-
-
-def vmtk_surface_normals(capped_surface):
-    SurfaceNormals = vmtkscripts.vmtkSurfaceNormals()
-    SurfaceNormals.Surface = capped_surface
-    SurfaceNormals.NormalsArrayName = surfaceNormalsArrayName
-    SurfaceNormals.Execute()
-    capped_surface_with_normals = SurfaceNormals.Surface
-
-    return capped_surface_with_normals
-
-
-def vmtk_centerline_geometry(line, smooth, outputsmoothed=False, factor=1.0, iterations=100):
-    """Wrapper for vmtk centerline geometry.
-
-    Args:
-        line (vtkPolyData): Line to compute centerline geometry from.
-        smooth (bool): Turn on and off smoothing before computing the geometric features.
-        outputsmoothed (bool): Turn on and off the smoothed centerline.
-        factor (float): Smoothing factor.
-        iterations (int): Number of iterations.
-
-    Returns:
-        line (vtkPolyData): Line with geometry.
-    """
-    geometry = vmtkscripts.vmtkCenterlineGeometry()
-    geometry.Centerlines = line
-    if smooth:
-        geometry.LineSmoothing = 1
-        geometry.OutputSmoothedLines = outputsmoothed
-        geometry.SmoothingFactor = factor
-        geometry.NumberOfSmoothingIterations = iterations
-    geometry.FernetTangentArrayName = "FernetTangent"
-    geometry.FernetNormalArrayName = "FernetNormal"
-    geometry.CurvatureArrayName = "Curvature"
-    geometry.TorsionArrayName = "Torsion"
-    geometry.Execute()
-
-    return geometry.Centerlines
-
-
-def vmtk_centerline_attributes(line):
-    """ Wrapper for centerline attributes.
-
-    Args:
-        line (vtkPolyData): Line to investigate.
-
-    Returns:
-        line (vtkPolyData): Line with centerline atributes.
-    """
-    attributes = vmtkscripts.vmtkCenterlineAttributes()
-    attributes.Centerlines = line
-    attributes.NormalsArrayName = parallelTransportNormalsArrayName
-    attributes.AbscissaArrayName = abscissasArrayName
-    attributes.Execute()
-
-    line = attributes.Centerlines
-    return line
-
-
-def discrete_geometry(line, neigh=10):
-    """Compute the curvature and torsion of a line using 'neigh' number of neighboring points.
-
-    Args:
-        line (vtkPolyData): Line to compute geometry from.
-        neigh (int): Number of naboring points.
-
-    Returns:
-        line (vtkPolyData): Output line with geometrical parameters.
-        curv (vtkPolyData): Output line with geometrical parameters.
-    """
-    n_points = line.GetNumberOfPoints()
-
-    # Compute cumulative chord length
-    t = np.zeros(n_points)
-    p = []
-    for i in range(n_points):
-        p.append(np.array(list(line.GetPoint(i))))
-        p[i] = np.array(p[i])
-
-    norms = [la.norm(p[j] - p[j - 1]) for j in range(1, n_points)]
-    s = sum(norms)
-    for i in range(1, n_points):
-        s1 = sum(norms[:i + 1])
-        t[i] = s1 / s
-
-    # Radius of sliding neighbourhood
-    m = neigh
-
-    dxdt = np.zeros(n_points)
-    dydt = np.zeros(n_points)
-    dzdt = np.zeros(n_points)
-
-    x = np.zeros(n_points)
-    y = np.zeros(n_points)
-    z = np.zeros(n_points)
-
-    for i in range(n_points):
-        x[i] = p[i][0]
-        y[i] = p[i][1]
-        z[i] = p[i][2]
-
-    for i in range(0, m):
-        t_sum = sum([(t[j] - t[i]) ** 2 for j in range(0, 2 * m + 1)])
-        dxdt[i] = sum([(t[j] - t[i]) * (x[j] - x[i]) for j in range(0, 2 * m + 1)]) / t_sum
-        dydt[i] = sum([(t[j] - t[i]) * (y[j] - y[i]) for j in range(0, 2 * m + 1)]) / t_sum
-        dzdt[i] = sum([(t[j] - t[i]) * (z[j] - z[i]) for j in range(0, 2 * m + 1)]) / t_sum
-
-    for i in range(m, n_points - m):
-        t_sum = sum([(t[j] - t[i]) ** 2 for j in range(i - m, i + m + 1)])
-        dxdt[i] = sum([(t[j] - t[i]) * (x[j] - x[i]) for j in range(i - m, i + m + 1)]) / t_sum
-        dydt[i] = sum([(t[j] - t[i]) * (y[j] - y[i]) for j in range(i - m, i + m + 1)]) / t_sum
-        dzdt[i] = sum([(t[j] - t[i]) * (z[j] - z[i]) for j in range(i - m, i + m + 1)]) / t_sum
-
-    for i in range(n_points - m, n_points):
-        t_sum = sum([(t[j] - t[i]) ** 2 for j in range(n_points - 2 * m, n_points)])
-        dxdt[i] = sum([(t[j] - t[i]) * (x[j] - x[i]) for j in range(n_points - 2 * m - 1, n_points)]) / t_sum
-        dydt[i] = sum([(t[j] - t[i]) * (y[j] - y[i]) for j in range(n_points - 2 * m - 1, n_points)]) / t_sum
-        dzdt[i] = sum([(t[j] - t[i]) * (z[j] - z[i]) for j in range(n_points - 2 * m - 1, n_points)]) / t_sum
-
-    dgammadt = []
-    dgammadt_norm = np.zeros(n_points)
-    for i in range(n_points):
-        dgammadt.append(np.array([dxdt[i], dydt[i], dzdt[i]]))
-        dgammadt_norm[i] = la.norm(dgammadt[i])
-
-    tg = []
-    for i in range(n_points):
-        tg.append(dgammadt[i] / dgammadt_norm[i])
-
-    t1 = np.zeros(n_points)
-    t2 = np.zeros(n_points)
-    t3 = np.zeros(n_points)
-
-    for i in range(n_points):
-        t1[i] = tg[i][0]
-        t2[i] = tg[i][1]
-        t3[i] = tg[i][2]
-
-    dt1dt = np.zeros(n_points)
-    dt2dt = np.zeros(n_points)
-    dt3dt = np.zeros(n_points)
-
-    for i in range(0, m):
-        t_sum = sum([(t[j] - t[i]) ** 2 for j in range(0, 2 * m + 1)])
-        dt1dt[i] = sum([(t[j] - t[i]) * (t1[j] - t1[i]) for j in range(0, 2 * m + 1)]) / t_sum
-        dt2dt[i] = sum([(t[j] - t[i]) * (t2[j] - t2[i]) for j in range(0, 2 * m + 1)]) / t_sum
-        dt3dt[i] = sum([(t[j] - t[i]) * (t3[j] - t3[i]) for j in range(0, 2 * m + 1)]) / t_sum
-
-    for i in range(m, n_points - m):
-        t_sum = sum([(t[j] - t[i]) ** 2 for j in range(i - m, i + m + 1)])
-        dt1dt[i] = sum([(t[j] - t[i]) * (t1[j] - t1[i]) for j in range(i - m, i + m + 1)]) / t_sum
-        dt2dt[i] = sum([(t[j] - t[i]) * (t2[j] - t2[i]) for j in range(i - m, i + m + 1)]) / t_sum
-        dt3dt[i] = sum([(t[j] - t[i]) * (t3[j] - t3[i]) for j in range(i - m, i + m + 1)]) / t_sum
-
-    for i in range(n_points - m, n_points):
-        t_sum = sum([(t[j] - t[i]) ** 2 for j in range(n_points - 2 * m, n_points)])
-        dt1dt[i] = sum([(t[j] - t[i]) * (t1[j] - t1[i]) for j in range(n_points - 2 * m - 1, n_points)]) / t_sum
-        dt2dt[i] = sum([(t[j] - t[i]) * (t2[j] - t2[i]) for j in range(n_points - 2 * m - 1, n_points)]) / t_sum
-        dt3dt[i] = sum([(t[j] - t[i]) * (t3[j] - t3[i]) for j in range(n_points - 2 * m - 1, n_points)]) / t_sum
-
-    dtgdt = []
-    dtgdt_norm = np.zeros(n_points)
-    for i in range(n_points):
-        dtgdt.append(np.array([dt1dt[i], dt2dt[i], dt3dt[i]]))
-        dtgdt_norm[i] = la.norm(dtgdt[i])
-
-    curv = np.zeros(n_points)
-    for i in range(n_points):
-        curv[i] = dtgdt_norm[i] / dgammadt_norm[i]
-
-    curv = resample(curv, n_points)
-
-    return line, curv
-
-
-def get_k1k2_basis(curvature, line):
-    """
-    Create a k1-k2 basis used to determine
-    the location of each bend of the carotid
-    siphon.
-
-    Args:
-        curvature (floats): Curvature array.
-        line (vtk): Centerline points.
-
-    Returns:
-        line (vtk): Centerline points including k1-k2 basis.
-    """
-
-    # The ParallelTransportNormals and the FrenetTangent is not orthonormal
-    # (but close) from vmtk. Using the GramSchmidt proses gives E2 and fixes
-    # the non-orthogonality
-    E1 = get_array("ParallelTransportNormals", line, k=3)
-    T = get_array("FrenetTangent", line, k=3)
-    E2 = np.zeros((E1.shape[0], 3))
-
-    for i in range(E1.shape[0]):
-        V = np.eye(3)
-        V[:, 0] = T[i, :]
-        V[:, 1] = E1[i, :]
-        V = gram_schmidt(V)
-
-        E1[i, :] = V[:, 1]
-        E2[i, :] = V[:, 2]
-
-    # Compute k_1, k_2 furfilling T' = curv(s)*N(s) = k_1(s)*E_1(s) + k_2(s)*E_2(s).
-    # This is simply a change of basis for the curvature vector N. The room
-    # of k_1 and k_2 can be used to express both the curvature and the
-    # torsion.
-    N = get_array("FrenetNormal", line, k=3)
-
-    k2 = (curvature.T * (E1[:, 1] * N[:, 0] - N[:, 1] * E1[:, 0]) /
-          (E2[:, 1] * E1[:, 0] - E2[:, 0] * E1[:, 1]))[0]
-    k1 = (-(curvature.T * N[:, 0] + k2 * E2[:, 0]) / E1[:, 0])[0]
-
-    for k in [(k1, "k1"), (k2, "k2")]:
-        k_array = create_vtk_array(k[0], k[1])
-        line.GetPointData().AddArray(k_array)
-
-    return line
-
-
-def spline_centerline(line, get_curv=False, isline=False,
-                      nknots=50, get_stats=True, get_misr=True):
-    """
-    Given the knots and coefficients of a B-spline representation,
-    evaluate the value of the smoothing polynomial and its derivatives.
-    This is a wrapper around the FORTRAN routines splev and splder of FITPACK.
-
-    Args:
-        line (vtkPolyData): Centerline points.
-        get_curv (bool): Computes curvature profile if True.
-        isline (bool): Determines if centerline object is a line or points.
-        nknots (int): Number of knots.
-        get_stats (bool): Determines if curve attribuites are computed or not.
-        get_misr (bool): Determines if MISR values are computed or not.
-
-    Returns:
-        line (vtkPolyData): Splined centerline data.
-    Returns:
-        curv (ndarray): Curvature profile.
-    """
-
-    if not isline:
-        # Create edges between new_centerline points
-        pts = vtk.vtkPoints()
-        for i in range((line.GetNumberOfCells())):
-            pts.InsertNextPoint(line.GetPoint(i))
-
-        lines = vtk.vtkCellArray()
-        for i in range((line.GetNumberOfCells()) - 1):
-            newline = vtk.vtkLine()
-            newline.GetPointIds().SetId(0, i)
-            newline.GetPointIds().SetId(1, i + 1)
-            lines.InsertNextCell(newline)
-
-        line = vtk.vtkPolyData()
-        line.SetPoints(pts)
-        line.SetLines(lines)
-
-    # Collect data from centerline
-    data = np.zeros((line.GetNumberOfPoints(), 3))
-    if get_misr:
-        misr = get_array(radiusArrayName, line)
-
-    curv_coor = get_curvilinear_coordinate(line)
-    for i in range(data.shape[0]):
-        data[i, :] = line.GetPoint(i)
-
-    t = np.linspace(curv_coor[0], curv_coor[-1], nknots + 2)[1:-1]
-    fx = splrep(curv_coor, data[:, 0], k=4, t=t)
-    fy = splrep(curv_coor, data[:, 1], k=4, t=t)
-    fz = splrep(curv_coor, data[:, 2], k=4, t=t)
-
-    fx_ = splev(curv_coor, fx)
-    fy_ = splev(curv_coor, fy)
-    fz_ = splev(curv_coor, fz)
-
-    if get_misr:
-        data = np.zeros((len(curv_coor), 4))
-        data[:, 3] = misr[:, 0]
-        header = ["X", "Y", "Z", radiusArrayName]
-    else:
-        data = np.zeros((len(curv_coor), 3))
-        header = ["X", "Y", "Z"]
-
-    data[:, 0] = fx_
-    data[:, 1] = fy_
-    data[:, 2] = fz_
-
-    line = data_to_vtkPolyData(data, header)
-
-    # Let vmtk compute curve attributes
-    if get_stats:
-        line = vmtk_centerline_geometry(line, smooth=False)
-
-    if get_curv:
-        # Analytical curvature
-        dlsfx = splev(curv_coor, fx, der=1)
-        dlsfy = splev(curv_coor, fy, der=1)
-        dlsfz = splev(curv_coor, fz, der=1)
-
-        ddlsfx = splev(curv_coor, fx, der=2)
-        ddlsfy = splev(curv_coor, fy, der=2)
-        ddlsfz = splev(curv_coor, fz, der=2)
-
-        c1xc2_1 = ddlsfz * dlsfy - ddlsfy * dlsfz
-        c1xc2_2 = ddlsfx * dlsfz - ddlsfz * dlsfx
-        c1xc2_3 = ddlsfy * dlsfx - ddlsfx * dlsfy
-
-        curvature = np.sqrt(c1xc2_1 ** 2 + c1xc2_2 ** 2 + c1xc2_3 ** 2) / \
-                    (dlsfx ** 2 + dlsfy ** 2 + dlsfz ** 2) ** 1.5
-
-        return line, curvature
-    else:
-        return line
-
-
-def prepare_surface(base_path, surface_path):
-    """
-    Clean and check connectivity of surface.
-    Capps or uncapps surface at inlet and outlets.
-
-    Args:
-        base_path (str): Absolute path to base folder.
-        surface_path (str): Path to surface.
-
-    Returns:
-        open_surface (vtkPolyData): Open surface.
-    Returns:
-        capped_surface (vtkPolyData): Closed surface.
-    """
-    # Check if surface path exists
-    surface_capped_path = base_path + "_capped.vtp"
-    if not path.exists(surface_path):
-        RuntimeError("Could not find the file: {}".format(surface_path))
-
-    # Clean surface
-    surface = read_polydata(surface_path)
-    surface = clean_surface(surface)
-    surface = triangulate_surface(surface)
-
-    # Check connectivity and only choose the surface with the largest area
-    parameters = get_parameters(base_path)
-    if "check_surface" not in parameters.keys():
-        connected_surface = get_connectivity(surface, mode="Largest")
-        if connected_surface.GetNumberOfPoints() != surface.GetNumberOfPoints():
-            write_polydata(surface, surface_path.replace(".vtp", "_unconnected.vtp"))
-            write_polydata(connected_surface, surface_path)
-            surface = connected_surface
-
-        parameters["check_surface"] = True
-        write_parameters(parameters, base_path)
-
-    # Get a capped and uncapped version of the surface
-    cap_bool, num_out = check_if_surface_is_capped(surface)
-    if cap_bool:
-        open_surface = uncapp_surface(surface)
-        cap_bool, num_out = check_if_surface_is_capped(open_surface)
-        print(("WARNING: Tried to automagically uncapp the input surface. Uncapped {}" +
-               " inlet/outlets in total. If this number if incorrect please provide an" +
-               " uncapped surface as input, use the clipp_capped_surface" +
-               " method, or vmtksurfaceendclipper.").format(num_out))
-        capped_surface = surface
-        write_polydata(capped_surface, surface_capped_path)
-        write_polydata(open_surface, surface_path)
-    else:
-        open_surface = surface
-        if path.exists(surface_capped_path):
-            capped_surface = read_polydata(surface_capped_path)
-        else:
-            capped_surface = capp_surface(surface)
-            write_polydata(capped_surface, surface_capped_path)
-
-    return open_surface, capped_surface
-
-
-def prepare_voronoi_diagram(capped_surface, centerlines, base_path,
-                            smooth, smooth_factor, no_smooth, no_smooth_point,
-                            voronoi, pole_ids):
-    """
-    Compute and smooth voronoi diagram of surface model.
-
-    Args:
-        capped_surface (polydata): Cappedsurface model to create a Voronoi diagram of.
-        base_path (str): Absolute path to surface model path.
-        voronoi (vtkPolyData): Voronoi diagram.
-        pole_ids (vtkIDList): Pole ids of Voronoi diagram.
-        smooth (bool): Voronoi is smoothed if True.
-        smooth_factor (float): Smoothing factor for voronoi smoothing.
-        centerlines (vtkPolyData): Centerlines throughout geometry.
-        no_smooth (bool): Part of Voronoi is not smoothed.
-        no_smooth_point (vtkPolyData): Point which defines unsmoothed area.
-
-    Returns:
-        voronoi (vtkPolyData): Voronoi diagram of surface.
-    """
-    # Check if a region should not be smoothed
-    if smooth and no_smooth:
-        no_smooth_path = base_path + "_centerline_no_smooth.vtp"
-        parameters = get_parameters(base_path)
-
-        if not path.exists(no_smooth_path):
-            # Get inlet and outlets
-            tol = get_tolerance(centerlines)
-            inlet = extract_single_line(centerlines, 0)
-            inlet = inlet.GetPoint(0)  # inlet.GetNumberOfPoints() - 1)
-            outlets = []
-            parameters = get_parameters(base_path)
-
-            if "no_smooth_point_1" in parameters.keys():
-                counter = 1
-                while "no_smooth_point_{}".format(counter) in parameters.keys():
-                    outlets += parameters["no_smooth_point_{}".format(counter)]
-                    counter += 1
-
-            elif no_smooth_point is None:
-                seed_selector = vmtkPickPointSeedSelector()
-                seed_selector.SetSurface(capped_surface)
-                seed_selector.text = "Please place a point on the segments you do not want" + \
-                                     " to smooth, e.g. an aneurysm, \'u\' to undo\n"
-                seed_selector.Execute()
-                point_ids = seed_selector.GetTargetSeedIds()
-                for i in range(point_ids.GetNumberOfIds()):
-                    parameters["no_smooth_point_{}".format(i)] = capped_surface.GetPoint(point_ids.GetId(i))
-                    outlets += capped_surface.GetPoint(point_ids.GetId(i))
-
-            else:
-                locator = get_locator(capped_surface)
-                for i in range(len(no_smooth_point) // 3):
-                    tmp_id = locator.FindClosestPoint(no_smooth_point[3 * i:3 * (i + 1)])
-                    parameters["no_smooth_point_{}".format(i)] = capped_surface.GetPoint(tmp_id)
-                    outlets += capped_surface.GetPoint(tmp_id)
-
-            # Store parameters
-            write_parameters(parameters)
-
-            # Create the centerline
-            no_smooth_centerlines, _, _ = compute_centerlines(inlet, outlets,
-                                                              None, capped_surface,
-                                                              resampling=0.1,
-                                                              smooth=False, voronoi=voronoi,
-                                                              pole_ids=pole_ids)
-
-            # Extract the centerline region which diverges from the existing centerlines
-            no_smooth_segments = []
-            for i in range(no_smooth_centerlines.GetNumberOfLines()):
-                tmp_line = extract_single_line(no_smooth_centerlines, i)
-                div_ids = []
-                for j in range(centerlines.GetNumberOfLines()):
-                    div_ids.append(centerline_div(tmp_line, extract_single_line(centerlines, j), tol))
-                div_id = max(div_ids)
-                no_smooth_segments.append(extract_single_line(tmp_line, 0, startID=div_id))
-
-            no_smooth_cl = merge_data(no_smooth_segments)
-            write_polydata(no_smooth_cl, no_smooth_path)
-        else:
-            no_smooth_cl = read_polydata(no_smooth_path)
-
-    else:
-        no_smooth_cl = None
-
-    if voronoi is None:
-        voronoi = make_voronoi_diagram(capped_surface, base_path + "_voronoi.vtp")
-
-    # Smooth voronoi
-    voronoi_smoothed_path = base_path + "_voronoi_smoothed.vtp"
-    surface_smoothed_path = base_path + "_smoothed.vtp"
-    if not path.exists(voronoi_smoothed_path) and smooth:
-        voronoi = smooth_voronoi_diagram(voronoi, centerlines, smooth_factor, no_smooth_cl)
-        write_polydata(voronoi, voronoi_smoothed_path)
-
-        # Create new surface from the smoothed Voronoi
-        surface_smoothed = create_new_surface(voronoi)
-        write_polydata(surface_smoothed, surface_smoothed_path)
-    elif smooth:
-        voronoi = read_polydata(voronoi_smoothed_path)
-
-    return voronoi
-
-
-def vtk_plane(origin, normal):
-    """Returns a vtk box object based on the bounds
-
-    Args:
-        origin (list): Center of plane [x, y, z]
-        normal (list): Planes normal [x, y, z]
-
-    Returns:
-        plane (vtkPlane): A vtkPlane
-    """
-    plane = vtk.vtkPlane()
-    plane.SetOrigin(origin)
-    plane.SetNormal(normal)
-
-    return plane
-
-
-def clip_polydata(surface, cutter=None, value=0):
-    """Clip the inpute vtkPolyData object with a cutter function (plane, box, etc)
-
-    Args:
-        surface (vtkPolyData): Input vtkPolyData for clipping
-        cutter (vtkBox, vtkPlane): Function for cutting the polydata (default None).
-        value (float): Distance to the ImplicteFunction or scalar value to clip.
-
-    Returns:
-        clipper (vtkPolyData): The clipped surface
-    """
-    clipper = vtk.vtkClipPolyData()
-    clipper.SetInputData(surface)
-    if cutter is None:
-        clipper.GenerateClipScalarsOff()
-    else:
-        clipper.SetClipFunction(cutter)
-    clipper.GenerateClippedOutputOn()
-    clipper.SetValue(value)
-    clipper.Update()
-
-    return clipper.GetOutput(), clipper.GetClippedOutput()
-
-
-def attach_clipped_regions(surface, clipped, center):
-    """Check the connectivty of a clipped surface, and attach all sections which are not
-    closest to the center of the clipping plane.
-
-    Args:
-        surface (vtkPolyData):
-        clipped (vtkPolyData): The clipped segments of the surface.
-        center (list): The center of the clipping point
-
-    Returns:
-        surface (vtkPolyData): The surface where only one segment has been removed.
-    """
-    connectivity = get_connectivity(clipped, mode="All")
-    if connectivity.GetNumberOfPoints() == 0:
-        return surface
-    region_id = get_array("RegionId", connectivity)
-    distances = []
-    regions = []
-    for i in range(int(region_id.max() + 1)):
-        regions.append(threshold(connectivity, "RegionId", lower=i - 0.1, upper=i + 0.1, source=0))
-        locator = get_locator(regions[-1])
-        region_point = regions[-1].GetPoint(locator.FindClosestPoint(center))
-        distances.append(distance(region_point, center))
-
-    # Remove the region with the closest distance
-    regions.pop(distances.index(min(distances)))
-
-    # Add the other regions back to the surface
-    surface = merge_data(regions + [surface])
-    surface = clean_surface(surface)
-    surface = triangulate_surface(surface)
-
-    return surface
-
-
-def prepare_surface_output(surface, original_surface, new_centerline, output_filepath,
-                           test_merge=False, changed=False, old_centerline=None):
-    """After manipulation preparing the surface for output. This method clipps the
-    outlets, slightly smooths the surface, and (potentially) tests if the surface is is
-    merged.
-
-    Args:
-        surface (vtkPolyData): The new surface after manipulation.
-        original_surface (vtkPolyData): The original surface inputed for manipulation.
-        new_centerline (vtkPolyData): The centerline after manipulation.
-        output_filepath (str): The user-defined path to the output.
-        test_merge (bool): Turn on/off testing if the surface is merged.
-        changed (bool): If the manipulated surface has changed the location of the
-        inlet/outlet.
-        old_centerline (vtkPolyData): The old centerline for the original centerline.
-
-    Returns:
-        surface (vtkPolyData): The surface ready for output.
-    """
-    # Check if the folder for the output exits
-    if not path.exists(path.dirname(output_filepath)):
-        if path.dirname(output_filepath) != "":
-            makedirs(path.dirname(output_filepath))
-
-    # Get planes if outlets of the original surface
-    boundary_edges = get_feature_edges(original_surface)
-    boundary_connectivity = get_connectivity(boundary_edges)
-
-    vtk_array = boundary_connectivity.GetPointData().GetArray("RegionId")
-    vtk_points = boundary_connectivity.GetPoints().GetData()
-    region_id = numpy_support.vtk_to_numpy(vtk_array)
-    points = numpy_support.vtk_to_numpy(vtk_points)
-
-    centerline = new_centerline if old_centerline is None else old_centerline
-    outlets = []
-    lines = []
-    for i in range(centerline.GetNumberOfLines()):
-        lines.append(extract_single_line(centerline, i))
-        outlets.append(lines[-1].GetPoint(lines[-1].GetNumberOfPoints() - 1))
-    inlet_point = lines[-1].GetPoint(0)
-
-    if changed and old_centerline is None:
-        print("WARNING: The changed flag is true, but the old centerline is not provided," +
-              " and the outlet location can therefore not be changed.")
-
-    # Get information from the original geometry
-    inlet = False
-    for i in range(region_id.max() + 1):
-        # Get relevant points
-        tmp_points = points[region_id == i]
-
-        # Get normal
-        tmp_normal = np.cross(tmp_points[0] - tmp_points[-1],
-                              tmp_points[0] - tmp_points[tmp_points.shape[0] // 2])
-        normal = tmp_normal / np.sqrt(np.sum(tmp_normal ** 2))
-
-        # Get Center
-        center = np.mean(tmp_points, axis=0)
-        # Get corresponding centerline to in/outlet
-        if np.sqrt(np.sum((np.array(inlet_point) - center) ** 2)) < 0.5:
-            line = lines[0]
-            line_id = 0
-            inlet = True
-        else:
-            line_id = np.argmin(np.sqrt(np.sum((np.array(outlets) - center) ** 2, axis=1)))
-            line = lines[line_id]
-        # Set correct direction of normal
-        if inlet:
-            in_dir = np.array(line.GetPoint(5)) - \
-                     np.array(line.GetPoint(0))
-        else:
-            in_dir = np.array(line.GetPoint(line.GetNumberOfPoints() - 5)) - \
-                     np.array(line.GetPoint(line.GetNumberOfPoints() - 1))
-
-        in_dir = in_dir / np.sqrt(np.sum(in_dir ** 2))
-        angle = np.arccos(np.dot(in_dir, normal)) * 180 / np.pi
-        normal = -normal if 90 < angle < 270 else normal
-
-        # Mapp the old center and normals to the altered model
-        if changed and old_centerline is not None:
-            new_line = extract_single_line(new_centerline, line_id)
-
-            # Set correct direction of normal
-            if inlet:
-                new_outlet = np.array(new_line.GetPoint(0))
-                in_dir_new = np.array(new_line.GetPoint(5)) - new_outlet
-                translation = new_outlet - np.array(inlet_point)
-            else:
-                new_outlet = np.array(new_line.GetPoint(new_line.GetNumberOfPoints() - 1))
-                in_dir_new = np.array(new_line.GetPoint(new_line.GetNumberOfPoints() - 5)) - new_outlet
-                translation = new_outlet - np.array(outlets[line_id])
-
-            center += translation
-            in_dir_new = in_dir_new / np.sqrt(np.sum(in_dir_new ** 2))
-            in_dir_normal = np.cross(in_dir_new, in_dir)
-            dir_angle = np.arccos(np.dot(in_dir, in_dir_new)) * 180 / np.pi
-
-            translation = vtk.vtkTransform()
-            translation.RotateWXYZ(-dir_angle, in_dir_normal)
-            tmp_normal = normal
-            normal = [0, 0, 0]
-            translation.TransformNormal(tmp_normal, normal)
-
-        # Set plane
-        plane = vtk_plane(center, normal)
-
-        # Clip data (naivly)
-        surface, clipped = clip_polydata(surface, plane)
-
-        # Reattach data which should not have been clipped
-        surface = attach_clipped_regions(surface, clipped, center)
-        inlet = False
-
-    # Perform a 'light' smoothing to obtain a nicer surface
-    surface = vmtk_surface_smoother(surface, method="laplace", iterations=100)
-
-    # Clean surface
-    surface = clean_surface(surface)
-    surface = triangulate_surface(surface)
-
-    # Capped surface
-    capped_surface = capp_surface(surface)
-    if test_merge:
-        check_if_surface_is_merged(capped_surface, new_centerline, output_filepath)
-
-    return surface
-
-
-def check_if_surface_is_merged(surface, centerlines, output_filepath):
-    """
-    Check if surface has overlapping regions.
-
-    Args:
-        surface (vtkPolyData): Surface model.
-        centerlines (vtkPolyData): New centerlines.
-        output_filepath (str): Filepath of output model.
-    """
-    # Check if the manipulated centerline and the centerline from the new surface
-    # significantly differ, if so it is likely that part of the surface is now merged
-    centerlines = vmtk_centerline_resampling(centerlines, length=0.1)
-    inlet = centerlines.GetPoint(0)
-    outlets = []
-    lines_to_compare = []
-    for i in range(centerlines.GetNumberOfLines()):
-        lines_to_compare.append(extract_single_line(centerlines, i))
-        outlets += lines_to_compare[-1].GetPoint(lines_to_compare[-1].GetNumberOfPoints() - 1)
-    lines_to_check, _, _ = compute_centerlines(inlet, outlets, None, surface,
-                                               resampling=0.1, recompute=True)
-
-    for i in range(centerlines.GetNumberOfLines()):
-        line_to_compare = vmtk_centerline_resampling(lines_to_compare[i], length=0.1)
-        line_to_check = vmtk_centerline_resampling(extract_single_line(lines_to_check, i), length=0.1)
-        # Compare distance between points along both centerliens
-        n = min([line_to_check.GetNumberOfPoints(), line_to_compare.GetNumberOfPoints()])
-        tolerance = get_tolerance(line_to_compare) * 500
-        for j in range(n):
-            p1 = np.asarray(line_to_check.GetPoint(j))
-            p2 = np.asarray(line_to_compare.GetPoint(j))
-            dist = distance(p1, p2)
-            if dist > tolerance:
-                tmp_path = output_filepath.replace(".vtp", "_ERROR_MERGED.vtp")
-                write_polydata(surface, tmp_path)
-                raise RuntimeError(("\nERROR: Model has most likely overlapping regions." +
-                                    " Please check the surface model {} and provide other" +
-                                    " parameters for the manipulation or" +
-                                    " poly_ball_size.").format(tmp_path))
-
-
-def move_perp(n, region_points, cl_points, alpha):
-    """
-    Find directions for manipulation
-    in the vertical direction.
-
-    Args:
-        n (ndarray): Normal vector to plane through clipping points.
-        region_points (ndarray): Region points.
-        cl_points (ndarray): Points along the centerline.
-        alpha (float): Extension / Compression factor.
-
-    Returns:
-        dZ (ndarray): Directions to points along the  centerline.
-        dx (ndarray): Direction to move the centerline.
-    """
-    # Find midpoint and point furthest away
-    p1 = region_points[0]
-    p2 = region_points[1]
-    dist = []
-    for point in cl_points:
-        d = la.norm(np.cross((point - p1), (point - p2))) / la.norm(p2 - p1)
-        dist.append(d)
-
-    d_id = dist.index(max(dist))
-    max_dist = max(dist)
-    z_m = cl_points[d_id]
-
-    # Vector from line to Z_max and projection onto plane
-    v = (z_m - p2) - (z_m - p2).dot(p2 - p1) * (p2 - p1) / la.norm(p2 - p1) ** 2
-    dv = v - v.dot(n) * n
-
-    # Find distances
-    dp = p1 + (z_m - p1).dot(p2 - p1) * (p2 - p1) / la.norm(p2 - p1) ** 2
-    dpv = dp + dv
-
-    # Move points
-    z_plus_dz = []
-    for i in range(len(cl_points)):
-        dz = np.array(dv) * dist[i] / max_dist * alpha
-        z_plus_dz.append(cl_points[i] + dz)
-
-    dx = (dpv - dp) * alpha
-
-    return z_plus_dz, dx
-
-
-def move_para(n, region_points, cl_points, beta):
-    """
-    Find directions for manipulation
-    in the horizontal direction.
-
-    Args:
-        n (ndarray): Normal vector to plane through clipping points.
-        region_points (ndarray): Clipping points.
-        cl_points (ndarray): Points along the centerline.
-        beta (float): Extension / Compression factor.
-
-    Returns:
-        dZ (ndarray): Directions to points along the  centerline.
-        zp_min (ndarray): Translation direction in upstream direction.
-        zm_min (ndarray): Translation direction in downstream direction.
-    """
-    p1 = region_points[0]
-    p2 = region_points[1]
-
-    # Find normal from q
-    q = [(p1 + p2) / 2.]
-    qp2 = np.array(p2 - q)[0]
-    qp1 = np.array(p1 - q)[0]
-    s = q[0] - np.cross(qp2, n) * 3
-
-    # Split points based on orientation to q normal
-    points_p = []
-    points_p_dist = []
-    points_m = []
-    points_m_dist = []
-    for point in cl_points:
-        d = la.norm(np.cross((point - s), (point - q[0]))) / la.norm(q[0] - s)
-        c = np.cross(s - q, point - q)
-        if c[0][0] >= 0:
-            points_p.append(point)
-            points_p_dist.append(d)
-        else:
-            points_m.append(point)
-            points_m_dist.append(d)
-
-    # Move points
-    mid_point = la.norm(p1 - p2) / 2.
-    moved_points = [p1 + qp1 * beta]
-    for i in range(len(points_p)):
-        dz = qp1 * points_p_dist[i] / mid_point * beta
-        moved_points.append(points_p[i] + dz)
-
-    for i in range(len(points_m)):
-        dz = qp2 * points_m_dist[i] / mid_point * beta
-        moved_points.append(points_m[i] + dz)
-    moved_points.append(p2 + qp2 * beta)
-
-    # Check if moved in right direction
-    d_0 = la.norm(np.cross(points_p[0] - q, points_p[0] - s)) / la.norm(s - q)
-    d_1 = la.norm(np.cross(moved_points[1] - q, moved_points[1] - s)) / la.norm(s - q)
-    if d_1 < d_0:
-        # Split points based on orientation to q normal
-        points_p = []
-        points_p_dist = []
-        points_m = []
-        points_m_dist = []
-        for z in cl_points:
-            d = la.norm(np.cross((z - s), (z - q[0]))) / la.norm(q[0] - s)
-            c = -np.cross(s - q, z - q)
-            if c[0][0] >= 0:
-                points_p.append(z)
-                points_p_dist.append(d)
-            else:
-                points_m.append(z)
-                points_m_dist.append(d)
-
-        # Move points
-        moved_points = [p1 + qp1 * beta]
-        for i in range(len(points_p)):
-            dz = qp1 * points_p_dist[i] / mid_point * beta
-            moved_points.append(points_p[i] + dz)
-
-        for i in range(len(points_m)):
-            dz = qp2 * points_m_dist[i] / mid_point * beta
-            moved_points.append(points_m[i] + dz)
-        moved_points.append(p2 + qp2 * beta)
-
-    zpid = points_p_dist.index(min(points_p_dist))
-    zp_min = points_p[zpid]
-    zmid = points_m_dist.index(min(points_m_dist))
-    zm_min = points_m[zmid]
-
-    return moved_points, zp_min, zm_min
-
-
-def best_plane(cl_points, region_points):
-    """
-    Find the least squares plane through
-    the points in P and approximating the points
-    in Z.
-
-    Args:
-        cl_points (ndarray): Array of points to approximate.
-        region_points (ndarray): Array of points used as constraints.
-
-    Returns:
-        n (ndarray): Normal vector to plane.
-    """
-    # Defined matrices
-    b = np.ones(len(cl_points))
-    d = np.ones(len(region_points))
-
-    # Create complete matrix
-    ata = np.transpose(cl_points).dot(cl_points)
-    m0 = np.c_[ata, np.transpose(region_points)]
-    m1 = np.c_[region_points, np.zeros((len(region_points), len(region_points)))]
-    m = np.r_[m0, m1]
-    y = np.r_[np.transpose(cl_points).dot(b), d]
-
-    # Solve system
-    x = la.solve(m, y)
-    a, b, c = x[0], x[1], x[2]
-    n = np.array([a, b, c])
-    n = n / la.norm(n)
-
-    return n
-
-
-def find_closest_point(dx, start, stop, p0, line):
-    """
-    Find point located closest to a given point P0.
-    Searching from start to stop along the centerline.
-
-    Args:
-        dx (ndarray): Direction to search for point furthest away.
-        start (int): Index to start searching.
-        stop (int): Index to stop searching.
-        p0 (ndarray): Point to search from.
-        line (vtkPolyData): Centerline to search along.
-
-    Returns:
-        minP (ndarray): Point located closest to P0.
-        minID (int): ID of point located closest to P0.
-    """
-    a, b, c = dx[0], dx[1], dx[2]
-    n = np.array([a, b, c])
-    n = n / la.norm(n)
-
-    points = []
-    for i in range(start, stop):
-        p = line.GetPoint(i)
-        points.append(np.array(p))
-
-    dist_list = []
-    for i, pcl in enumerate(points):
-        v = pcl - np.array(p0)
-        dist = abs(v.dot(n))
-        dist_list.append(dist)
-
-    min_id = dist_list.index(min(dist_list)) + start
-    min_p = points[min_id - start]
-
-    return min_p, min_id
-
-
-def find_furthest_points(dx, line):
-    """
-    Find point located furthes away from the line
-    spanned of the clipping points p1 and p2.
-
-    Args:
-        dx (ndarray): Direction to search for point furthest away.
-        line (vtkPolyData): Centerline to search along.
-
-    Returns:
-        maxP (ndarray): Point located furthest away.
-        maxID (int): ID of point located furthest away.
-    """
-    p0 = line.GetPoint(0)
-    a, b, c = dx[0], dx[1], dx[2]
-    n = np.array([a, b, c])
-    n = n / la.norm(n)
-
-    points = []
-    for i in range(line.GetNumberOfPoints()):
-        p = line.GetPoint(i)
-        points.append(np.array(p))
-
-    dist_list = []
-    for i, pcl in enumerate(points):
-        v = pcl - np.array(p0)
-        dist = abs(v.dot(n))
-        dist_list.append(dist)
-
-    max_id = dist_list.index(max(dist_list))
-    max_p = points[max_id]
-
-    return max_p, max_id
-
-
-def get_spline_points(line, param, direction, clip_points):
-    """
-    Pick n uniformly selected points along the
-    centerline from point P1 to P2, and move them.
-
-    Args:
-        line (vtkPolyData): Longest centerline in geometry.
-        param (float): Extension / Compression factor.
-        direction (str): Direction to move centerline.
-        clip_points (vtkPoints): Clipping points.
-
-    Returns:
-        dz (ndarray): Points along the centerline.
-        ids (ndarray): IDs of points along centerline.
-        dx (ndarray): Direction to move geometry.
-    """
-    locator = get_locator(line)
-    p1 = clip_points.GetPoint(0)
-    p2 = clip_points.GetPoint(1)
-    id1 = locator.FindClosestPoint(p1)
-    id2 = locator.FindClosestPoint(p2)
-    region_points = [p1, p2]
-
-    for i in range(len(region_points)):
-        region_points[i] = np.array([region_points[i][0], region_points[i][1], region_points[i][2]])
-
-    # Select n uniformly spaced points
-    n = 10
-    points = []
-    ids = np.zeros(n)
-    dx = 1 / (n + 1.)
-    for i in range(1, n + 1):
-        id_ = int(id1 + (id2 - id1) * i * dx)
-        ids[i - 1] = id_
-        p = line.GetPoints().GetPoint(id_)
-        points.append(np.array([p[0], p[1], p[2]]))
-
-    n = best_plane(points, region_points)
-
-    if direction == "vertical":
-        dz, dx = move_perp(n, region_points, points, param)
-        return dz, ids, dx
-
-    elif direction == "horizont":
-        dz, zp, zm = move_para(n, region_points, points, param)
-        return dz, ids
-
-
-def clip_diverging_line(centerline, clip_start_point, clip_end_id):
-    """
-    Clip the opthamlic artery if present.
-
-    Args:
-        centerline (vtkPolyData): Line representing the opthalmic artery centerline.
-        clip_start_point (tuple): Point at entrance of opthalmic artery.
-        clip_end_id (int): ID of point at end of opthalmic artery.
-
-    Returns:
-        patch_eye (vtkPolyData): Voronoi diagram representing opthalmic artery.
-    """
-    points = [clip_start_point, centerline.GetPoint(clip_end_id)]
-    div_points = vtk.vtkPoints()
-    for p in points:
-        div_points.InsertNextPoint(p)
-
-    patch_cl = create_parent_artery_patches(centerline, div_points, siphon=True)
-
-    return patch_cl
-
-
-def get_line_to_change(surface, centerline, region_of_interest, method, region_points,
-                       stenosis_length):
-    """
-    Extract and spline part of centerline
-    within the geometry where
-    area variations will be performed.
-
-    Args:
-        surface (vtkPolyData): Surface model.
-        centerline (vtkPolyData): Centerline in geometry.
-        region_of_interest (str): Method for setting the region of interest ['manual' | 'commandline' | 'first_line']
-        method (str): Determines which kind of manipulation is performed.
-        region_points (list): If region_of_interest is 'commandline', this a flatten list of the start and endpoint.
-        stenosis_length (float): Multiplier used to determine the length of the stenosis-affected area.
-
-    Returns:
-        line_to_change (vtkPolyData): Part of centerline.
-    """
-    if region_of_interest == "first_line":
-        tol = get_tolerance(centerline)
-        line2 = extract_single_line(centerline, 0)
-        number_of_points2 = line2.GetNumberOfPoints()
-
-        # Iterate through lines and find diverging point
-        n = centerline.GetNumberOfLines()
-        point_ids = []
-        for j in range(1, n):
-            line1 = extract_single_line(centerline, j)
-            number_of_points1 = line1.GetNumberOfPoints()
-
-            n_points = min(number_of_points1, number_of_points2)
-            for i in range(n_points):
-                point1 = line1.GetPoints().GetPoint(i)
-                point2 = line2.GetPoints().GetPoint(i)
-                if distance(point1, point2) > tol:
-                    point_id = i
-                    break
-            point_ids.append(point_id)
-
-        start_id = 0
-        end_id = min(point_ids)
-        cl_id = point_ids.index(end_id)
-
-        region_points = list(line2.GetPoint(start_id)) + list(line2.GetPoint(end_id))
-
-    elif region_of_interest in ["commandline", "landmarking", "manual"]:
-        # Get points from the user
-        if region_of_interest == "manual":
-            print("\nPlease select region of interest in the render window.")
-            stenosis_point_id = vtk.vtkIdList()
-            first = True
-            while stenosis_point_id.GetNumberOfIds() not in [1, 2]:
-                if not first:
-                    print("Please provide only one or two points, try again")
-
-                # Select point on surface
-                seed_selector = vmtkPickPointSeedSelector()
-                seed_selector.SetSurface(surface)
-                if method == "variation" or method == "area":
-                    seed_selector.text = "Press space to select the start and endpoint of the" + \
-                                         " region of interest, 'u' to undo.\n"
-                elif method == "stenosis":
-                    seed_selector.text = "Press space to select, the center of a new" + \
-                                         " stenosis (one point),\nOR place two points on each side" + \
-                                         " of an existing stenosis to remove it, \'u\' to undo."
-                elif method == "bend":
-                    seed_selector.text = "Press space to select the start and end of the" + \
-                                         " bend that you want to manipulate, 'u' to undo.\n"
-                seed_selector.Execute()
-                stenosis_point_id = seed_selector.GetTargetSeedIds()
-                first = False
-
-            region_points = []
-            for i in range(stenosis_point_id.GetNumberOfIds()):
-                region_points += surface.GetPoint(stenosis_point_id.GetId(i))
-
-            print("-- The chosen region points:", region_points)
-
-        # Get locator
-        locator = get_locator(centerline)
-
-        if len(region_points) == 3:
-            # Project point onto centerline
-            region_points = centerline.GetPoint(locator.FindClosestPoint(region_points))
-            point1 = region_points
-
-            # Get relevant line
-            tol = get_tolerance(centerline)
-            cl_id = -1
-            dist = 1e10
-            while dist > tol / 10:
-                cl_id += 1
-                line = extract_single_line(centerline, cl_id)
-                tmp_loc = get_locator(line)
-                tmp_id = tmp_loc.FindClosestPoint(point1)
-                dist = distance(point1, line.GetPoint(tmp_id))
-
-            # Get length of stenosis
-            misr = get_array(radiusArrayName, line)
-            length = stenosis_length * misr[tmp_loc.FindClosestPoint(point1)]
-
-            # Get ids of start and stop
-            centerline_length = get_curvilinear_coordinate(line)
-            center = centerline_length[tmp_id]
-            region_of_interest_id = (center - length <= centerline_length) \
-                                    * (centerline_length <= center + length)
-            start_id = np.argmax(region_of_interest_id)
-            end_id = region_of_interest_id.shape[0] - 1 - np.argmax(region_of_interest_id[::-1])
-
-        else:
-            point1 = region_points[:3]
-            point2 = region_points[3:]
-            point1 = centerline.GetPoint(locator.FindClosestPoint(point1))
-            point2 = centerline.GetPoint(locator.FindClosestPoint(point2))
-            region_points[:3] = point1
-            region_points[3:] = point2
-
-            distance1 = []
-            distance2 = []
-            ids1 = []
-            ids2 = []
-            for i in range(centerline.GetNumberOfLines()):
-                line = extract_single_line(centerline, i)
-                tmp_loc = get_locator(line)
-                ids1.append(tmp_loc.FindClosestPoint(point1))
-                ids2.append(tmp_loc.FindClosestPoint(point2))
-                cl_point1 = line.GetPoint(ids1[-1])
-                cl_point2 = line.GetPoint(ids2[-1])
-                distance1.append(distance(point1, cl_point1))
-                distance2.append(distance(point2, cl_point2))
-
-            tol = get_tolerance(centerline) / 10
-            total_distance = (np.array(distance1) < tol) * (np.array(distance2) < tol)
-            cl_id = np.argmax(total_distance)
-
-            if total_distance[cl_id] == 0:
-                raise RuntimeError("The two points provided have to be on the same " +
-                                   " line (from inlet to outlet), and not at two different" +
-                                   " outlets")
-            start_id = min(ids1[cl_id], ids2[cl_id])
-            end_id = max(ids1[cl_id], ids2[cl_id])
-
-    # Extract and spline a single line
-    line_to_change = extract_single_line(centerline, cl_id, startID=start_id, endID=end_id)
-
-    remaining_centerlines = []
-    diverging_centerlines = []
-    start_point = line_to_change.GetPoint(0)
-    end_point = line_to_change.GetPoint(line_to_change.GetNumberOfPoints() - 1)
-    tol = get_tolerance(centerline) * 4
-    for i in range(centerline.GetNumberOfLines()):
-        line = extract_single_line(centerline, i)
-        locator = get_locator(line)
-        id1 = locator.FindClosestPoint(start_point)
-        id2 = locator.FindClosestPoint(end_point)
-        p1_tmp = line.GetPoint(id1)
-        p2_tmp = line.GetPoint(id2)
-        close_start = distance(start_point, p1_tmp) < tol
-        close_end = distance(end_point, p2_tmp) < tol
-
-        # Check if the centerline is going through both or None of the start and end of
-        # the region of interest
-        if close_start == close_end:
-            if close_start:
-                if start_id != 0:
-                    tmp = extract_single_line(centerline, i, startID=0, endID=start_id - 1)
-                    remaining_centerlines.append(tmp)
-                tmp = extract_single_line(centerline, i, startID=end_id + 1,
-                                          endID=line.GetNumberOfPoints() - 1)
-                remaining_centerlines.append(tmp)
-            else:
-                remaining_centerlines.append(line)
-        else:
-            diverging_centerlines.append(line)
-
-    # Find diverging ids
-    diverging_ids = []
-    main_line = extract_single_line(centerline, 0)
-    id_start = 0
-    for line in diverging_centerlines:
-        id_end = min([line.GetNumberOfPoints(), main_line.GetNumberOfPoints()])
-        for i in np.arange(id_start, id_end):
-            p_div = np.asarray(line.GetPoint(i))
-            p_cl = np.asarray(main_line.GetPoint(i))
-            if distance(p_div, p_cl) > tol * 10:
-                diverging_ids.append(i)
-                break
-
-    # Spline the single line
-    line_to_change = spline_centerline(line_to_change, nknots=25, isline=True)
-
-    if len(diverging_centerlines) == 0:
-        diverging_centerlines = None
-    remaining_centerlines = merge_data(remaining_centerlines)
-
-    return line_to_change, remaining_centerlines, diverging_centerlines, region_points, diverging_ids
-
-
-def find_region_of_interest_and_diverging_centerlines(centerlines_complete, region_points):
-    """Extract the centerline between the region points.
-
-    Args:
-        centerlines_complete (vktPolyData): Complete set of centerlines in geometry.
-        region_points (ndarray): Two points determining the region of interest.
-
-    Returns:
-        centerlines (vtkPolyData): Centerlines excluding divering lines.
-        diverging_centerlines (vtkPolyData): Centerlines diverging from the region of interest.
-        region_points (ndarray): Sorted region points.
-        region_points_vtk (vtkPoints): Sorted region points as vtkData.
-        diverging_ids (list): List of indices where a diverging centerline starts.
-    """
-    centerlines = []
-    diverging_centerlines = []
-    p1 = region_points[0]
-    p2 = region_points[1]
-
-    # Search for divering centerlines
-    tol = get_tolerance(centerlines_complete) * 4
-    for i in range(centerlines_complete.GetNumberOfLines()):
-        line = extract_single_line(centerlines_complete, i)
-        locator = get_locator(line)
-        id1 = locator.FindClosestPoint(p1)
-        id2 = locator.FindClosestPoint(p2)
-        p1_tmp = line.GetPoint(id1)
-        p2_tmp = line.GetPoint(id2)
-        if distance(p1, p1_tmp) < tol and distance(p2, p2_tmp) < tol:
-            centerlines.append(line)
-        else:
-            diverging_centerlines.append(line)
-
-    # Sort and set clipping points to vtk object
-    centerline = centerlines[0]
-    locator = get_locator(centerline)
-    id1 = locator.FindClosestPoint(region_points[0])
-    id2 = locator.FindClosestPoint(region_points[1])
-    if id1 > id2:
-        region_points = region_points[::-1]
-        id1, id2 = id2, id1
-
-    region_points_vtk = vtk.vtkPoints()
-    for point in np.asarray(region_points):
-        region_points_vtk.InsertNextPoint(point)
-
-    # Find diverging point(s)
-    diverging_ids = []
-    for line in diverging_centerlines:
-        id_end = min([line.GetNumberOfPoints(), centerline.GetNumberOfPoints()])
-        for i in np.arange(id1, id_end):
-            p_div = np.asarray(line.GetPoint(i))
-            p_cl = np.asarray(centerline.GetPoint(i))
-            if distance(p_div, p_cl) > tol:
-                diverging_ids.append(i)
-                break
-
-    centerlines = merge_data(centerlines)
-    diverging_centerlines = merge_data(diverging_centerlines) if len(diverging_centerlines) > 0 else None
-    print(diverging_ids)
-    return centerlines, diverging_centerlines, region_points, region_points_vtk, diverging_ids
-
-
-def move_centerlines(patch_cl, dx, p1, p2, diverging_id, diverging_centerlines, direction, merge_lines=True):
-    """Given a centerline (patch_cl), move the centerline a distance (dx) between two
-    points (p1 and p2).
-
-    Args:
-        patch_cl (vtkPolyData): Centerlines excluding diverging centerlines.
-        dx (ndarray): Direction to move geometry.
-        p1 (vtkPolyData): First region point.
-        p2: (vtkPolyData): Second region point.
-        diverging_id (int): List of index where centerlines diverge from region of interest.
-        diverging_centerlines (vtkPolyData): Centerlines which diverge from region of interest.
-        direction (str): Manipulation direction parameter.
-        merge_lines (bool): Merge centerlines and diverging centerlines.
-
-    Returns:
-        centerline (vtkPolyData): Manipulated centerline.
-    """
-    if diverging_id is not None and merge_lines:
-        patch_cl = merge_data([patch_cl, diverging_centerlines])
-
-    number_of_points = patch_cl.GetNumberOfPoints()
-    number_of_cells = patch_cl.GetNumberOfCells()
-
-    centerline = vtk.vtkPolyData()
-    centerline_points = vtk.vtkPoints()
-    centerline_cell_array = vtk.vtkCellArray()
-    radius_array = get_vtk_array(radiusArrayName, 1, number_of_points)
-
-    count = 0
-    for i in range(number_of_cells):
-        line = extract_single_line(patch_cl, i)
-        centerline_cell_array.InsertNextCell(line.GetNumberOfPoints())
-
-        radius_array_data = line.GetPointData().GetArray(radiusArrayName).GetTuple1
-
-        locator = get_locator(line)
-        id1 = locator.FindClosestPoint(p1)
-        if diverging_id is not None and i == (number_of_cells - 1):
-            # Note: Reuse id2 and idmid from previous loop
-            pass
-        else:
-            id2 = locator.FindClosestPoint(p2)
-            idmid = int((id1 + id2) * 0.5)
-
-        for p in range(line.GetNumberOfPoints()):
-            point = line.GetPoint(p)
-            cl_id = locator.FindClosestPoint(point)
-
-            if direction == "horizont":
-                if diverging_id is not None and i == (number_of_cells - 1) and diverging_id < cl_id:
-                    dist = -dx * (diverging_id - idmid) ** 0.5 / (diverging_id - idmid) ** 0.5
-                else:
-                    if cl_id < id1:
-                        dist = dx
-                    elif id1 <= cl_id < idmid:
-                        dist = dx * (idmid ** 2 - cl_id ** 2) / (idmid ** 2 - id1 ** 2)
-                    elif idmid <= cl_id < (id2 - 1):
-                        dist = -dx * (cl_id - idmid) ** 0.5 / (id2 - idmid) ** 0.5
-                    else:
-                        dist = -dx
-
-            elif direction == "vertical":
-                if diverging_id is not None and i == (number_of_cells - 1) and diverging_id < cl_id:
-                    dist = 4 * dx * (diverging_id - id1) * (id2 - diverging_id) / (id2 - id1) ** 2
-                else:
-                    if id1 <= cl_id <= id2:
-                        dist = 4 * dx * (cl_id - id1) * (id2 - cl_id) / (id2 - id1) ** 2
-                    else:
-                        dist = 0
-
-            point = np.asarray(point)
-            centerline_points.InsertNextPoint(point + dist)
-            radius_array.SetTuple1(count, radius_array_data(p))
-            centerline_cell_array.InsertCellPoint(count)
-            count += 1
-
-    centerline.SetPoints(centerline_points)
-    centerline.SetLines(centerline_cell_array)
-    centerline.GetPointData().AddArray(radius_array)
-
-    return centerline
-
-
-def split_voronoi_with_centerlines(voronoi, centerlines):
-    """Given two centerlines, and a Voronoi diagram, return two Voronoi diagrams based on
-    the distance of the two centerlines.
-
-    Args:
-        voronoi (vtkPolyData): Input Voronoi diagram
-        centerlines (list): A list of centerlines (vtkPolyData). An entery could
-                            alternativly be None as well, the corresponding voronoi
-                            diagram would then be None as well.
-
-    Returns
-        voronoi2 (list): A list of Voronoi diagrams closest to each centerline.
-    """
-    n = len(centerlines)
-    centerline1 = [centerlines[i] for i in range(n) if centerlines[i] is not None]
-    voronoi1 = [vtk.vtkPolyData() for i in range(n) if centerlines[i] is not None]
-    points1 = [vtk.vtkPoints() for i in range(n) if centerlines[i] is not None]
-    cell_array1 = [vtk.vtkCellArray() for i in range(n) if centerlines[i] is not None]
-    radius1 = [np.zeros(voronoi.GetNumberOfPoints()) for i in range(n) if centerlines[i] is not None]
-    loc1 = [get_locator(centerlines[i]) for i in range(n) if centerlines[i] is not None]
-    count1 = [0 for i in range(n) if centerlines[i] is not None]
-
-    n1 = len(centerline1)
-
-    get_radius = voronoi.GetPointData().GetArray(radiusArrayName).GetTuple1
-
-    for i in range(voronoi.GetNumberOfPoints()):
-        dists = []
-        point = voronoi.GetPoint(i)
-        radius = get_radius(i)
-        for i in range(n1):
-            dists.append(distance(centerline1[i].GetPoint(loc1[i].FindClosestPoint(point)), point))
-
-        index = dists.index(min(dists))
-
-        points1[index].InsertNextPoint(point)
-        radius1[index][count1[index]] = radius
-        cell_array1[index].InsertNextCell(1)
-        cell_array1[index].InsertCellPoint(count1[index])
-        count1[index] += 1
-
-    for i in range(n1):
-        voronoi1[i].SetPoints(points1[i])
-        voronoi1[i].SetVerts(cell_array1[i])
-        tmp_radius1 = create_vtk_array(radius1[i][radius1[i] > 0], radiusArrayName)
-        voronoi1[i].GetPointData().AddArray(tmp_radius1)
-
-    if n1 != n:
-        voronoi2 = []
-        for i in range(n):
-            if centerlines[i] is None:
-                voronoi2.append(None)
-            else:
-                voronoi2.append(voronoi1[i])
-    else:
-        voronoi2 = voronoi1
-
-    return voronoi2
-
-
-def get_clipped_centerline(centerline_relevant_outlets, data):
-    """Get the centerline between two clipping points.
-
-    Args:
-        centerline_relevant_outlets (vtkPolyData): Centerline to the two relevant outlets.
-        data (dict): A dictionary data.
-
-    Returns:
-        centerline (vtkPolyData): Return clipped centerline.
-    """
-    line0 = extract_single_line(centerline_relevant_outlets, 0)
-    line1 = extract_single_line(centerline_relevant_outlets, 1)
-    lines = []
-    for i, line in enumerate([line0, line1]):
-        loc = get_locator(line)
-        tmp_id_dau = loc.FindClosestPoint(data[i]["end_point"])
-        tmp_id_bif = loc.FindClosestPoint(data["bif"]["end_point"])
-        lines.append(extract_single_line(line, 0, startID=tmp_id_bif, endID=tmp_id_dau))
-
-    centerline = merge_data(lines)
-    return centerline
-
-
-### The following code is adapted from:
-### https://github.com/vmtk/vmtk/tree/master/vmtkApps/CerebralAneurysms/ParentVesselReconstruction
-### Written by Marina Piccinelli, and distrubuted within vmtk.
-def create_parent_artery_patches(parentCenterlines, clipPoints, siphon=False, bif=False):
-    """Clip out a segment of the centerline, and create new centerlines with new end and
-    starting points.
-
-    Args:
-        parentCenterlines (vtkPolyData): Original centerline
-        clipPoints (vtkPoints): The points where to clip the centerline.
-        siphon (bool): On/off clipping a siphon
-        bif (bool): On/off bifurcation.
-
-    Returns:
-        centerline (vtkPolyData): New centerline without the segment.
-    """
-    numberOfDaughterPatches = parentCenterlines.GetNumberOfCells()
-    if siphon:
-        clipIds, numberOfPatchedCenterlinesPoints = extract_patches_ids_siphon(parentCenterlines,
-                                                                               clipPoints)
-    else:
-        clipIds, numberOfPatchedCenterlinesPoints = extract_patches_ids(parentCenterlines,
-                                                                        clipPoints)
-
-    patchedCenterlines = vtk.vtkPolyData()
-    patchedCenterlinesPoints = vtk.vtkPoints()
-    patchedCenterlinesCellArray = vtk.vtkCellArray()
-    radiusArray = get_vtk_array(radiusArrayName, 1, numberOfPatchedCenterlinesPoints)
-
-    if bif:
-        clipIds = sorted(clipIds)
-
-    numberOfCommonPatch = clipIds[0] + 1
-
-    patchedCenterlinesCellArray.InsertNextCell(numberOfCommonPatch)
-
-    count = 0
-    line = extract_single_line(parentCenterlines, 0)
-    getData = line.GetPointData().GetArray(radiusArrayName).GetTuple1
-    for i in range(0, numberOfCommonPatch):
-        patchedCenterlinesPoints.InsertNextPoint(line.GetPoint(i))
-        patchedCenterlinesCellArray.InsertCellPoint(i)
-        radiusArray.SetTuple1(i, getData(i))
-        count += 1
-
-    for j in range(numberOfDaughterPatches):
-        cell = extract_single_line(parentCenterlines, j)
-
-        getData = cell.GetPointData().GetArray(radiusArrayName).GetTuple1
-        numberOfCellPoints = cell.GetNumberOfPoints()
-        startId = clipIds[j + 1]
-
-        patchNumberOfPoints = numberOfCellPoints - startId
-        patchedCenterlinesCellArray.InsertNextCell(patchNumberOfPoints)
-
-        for i in range(startId, cell.GetNumberOfPoints()):
-            point = cell.GetPoint(i)
-            patchedCenterlinesPoints.InsertNextPoint(point)
-            patchedCenterlinesCellArray.InsertCellPoint(count)
-            radiusArray.SetTuple1(count, getData(i))
-            count += 1
-
-    patchedCenterlines.SetPoints(patchedCenterlinesPoints)
-    patchedCenterlines.SetLines(patchedCenterlinesCellArray)
-    patchedCenterlines.GetPointData().AddArray(radiusArray)
-
-    return patchedCenterlines
-
-
-def extract_patches_ids_siphon(parentCl, clipPts, clipped=False):
-    """For each clipping points (clipPts) extract the cooresponding ID for each line in
-    the centerline. (This is for the siphon, see extract_patches_ids as well.)
-
-    Args:
-        parentCl (vtkPolyData):
-        clipPts (vtkPoints):
-        clipped (bool):
-
-    Returns:
-        clipIds (list): A list of IDs.
-        numberOfPoints (int): Total number of points.
-    """
-    clipIds = []
-    numberOfPoints = 0
-
-    upstreamPoint = clipPts.GetPoint(0)
-    downstreamPoint = clipPts.GetPoint(1)
-
-    for j in range(parentCl.GetNumberOfCells()):
-        cellLine = extract_single_line(parentCl, j)
-        locator = get_locator(cellLine)
-
-        upId = locator.FindClosestPoint(upstreamPoint)
-        downId = locator.FindClosestPoint(downstreamPoint)
-
-        if j == 0:
-            if clipped:
-                clipIds.append(upId - 1)
-                clipIds.append(downId + 1)
-            else:
-                clipIds.append(upId)
-                clipIds.append(downId)
-            numberOfPoints += upId + 1
-            numberOfPoints += cellLine.GetNumberOfPoints() - downId
-        else:
-            if clipped:
-                clipIds.append(downId + 1)
-            else:
-                clipIds.append(downId)
-            numberOfPoints += cellLine.GetNumberOfPoints() - downId
-
-    return clipIds, numberOfPoints
-
-
-def extract_patches_ids(parentCl, clipPts):
-    """For each clipping points (clipPts) extract the cooresponding ID for each line in
-    the centerline.
-
-    Args:
-        parentCl (vtkPolyData):
-        clipPts (vtkPoints):
-
-    Returns:
-        clipIds (list): A list of IDs.
-        numberOfPoints (int): Total number of points.
-    """
-    clipIds = []
-    numberOfPoints = 0
-    N = clipPts.GetNumberOfPoints()
-
-    if N == 3:
-        commonPoint = clipPts.GetPoint(0)
-        pnt_1 = clipPts.GetPoint(1)
-        pnt_2 = clipPts.GetPoint(2)
-    else:
-        pnt_1 = clipPts.GetPoint(0)
-        pnt_2 = clipPts.GetPoint(1)
-
-    for j in range(parentCl.GetNumberOfCells()):
-        cellLine = extract_single_line(parentCl, j)
-        locator = get_locator(cellLine)
-
-        if j == 0 and N == 3:
-            upstreamId = locator.FindClosestPoint(commonPoint)
-            clipIds.append(upstreamId)
-            numberOfPoints += upstreamId + 1
-
-        ID1 = locator.FindClosestPoint(pnt_1)
-        ID2 = locator.FindClosestPoint(pnt_2)
-
-        distance1 = distance(pnt_1, cellLine.GetPoints().GetPoint(ID1))
-        distance2 = distance(pnt_2, cellLine.GetPoints().GetPoint(ID2))
-
-        if distance1 > 1 and distance2 > 1:
-            ID = 0
-        else:
-            ID = ID1 if distance1 < distance2 else ID2
-
-        if N == 2:
-            clipIds = [ID1, ID2]
-            numberOfPoints = cellLine.GetNumberOfPoints()
-        else:
-            clipIds.append(ID)
-            numberOfPoints += cellLine.GetNumberOfPoints() - ID
-
-    return clipIds, numberOfPoints
-
-
-def interpolate_patch_centerlines(patchCenterlines, parentCenterlines,
-                                  additionalPoint, lower, version):
-    """Interpolate new centerlines between end and starting points. Given
-    additionalPoiint, lower, and version, then number and method for interpolation varies.
-
-    Args:
-        patchCenterlines (vtkPolyData): Clipped centerline.
-        parentCenterlines (vtkPolyData): The original centerline.
-        additionalPoint (vtkPoints): Additional point to interpolate through.
-        lower (str): None / 'lower' / 'bif' to indicate how to interpolate.
-        version (bool): Method for interpolation.
-
-    Returns:
-        centerline (vtkPolyData): The new centerline, including the new interpolated
-        segment.
-    """
-    if additionalPoint is not None:
-        additionalPointIds = []
-        for i in range(parentCenterlines.GetNumberOfCells()):
-            line = extract_single_line(parentCenterlines, i)
-            additionalPointIds.append(line.FindPoint(additionalPoint))
-    else:
-        additionalPointIds = ["" for i in range(parentCenterlines.GetNumberOfCells())]
-
-    interpolatedLines = vtk.vtkPolyData()
-    interpolatedPoints = vtk.vtkPoints()
-    interpolatedCellArray = vtk.vtkCellArray()
-
-    pointsInserted = 0
-    interpolatedCellArray.Initialize()
-
-    for i in range(parentCenterlines.GetNumberOfCells()):
-        startingCell = vtk.vtkGenericCell()
-        endingCell = vtk.vtkGenericCell()
-
-        numberOfInterpolationPoints = parentCenterlines.GetCell(i).GetNumberOfPoints()
-
-        patchCenterlines.GetCell(0, startingCell)
-        patchCenterlines.GetCell(i + 1, endingCell)
-
-        if version:
-            splinePoints = interpolate_spline(startingCell, endingCell, additionalPoint)
-        else:
-            splinePoints = interpolate_two_cells(startingCell, endingCell, numberOfInterpolationPoints,
-                                                 additionalPointIds[i], additionalPoint)
-
-        interpolatedCellArray.InsertNextCell(splinePoints.GetNumberOfPoints())
-        for j in range(splinePoints.GetNumberOfPoints()):
-            interpolatedPoints.InsertNextPoint(splinePoints.GetPoint(j))
-            interpolatedCellArray.InsertCellPoint(pointsInserted + j)
-        pointsInserted += splinePoints.GetNumberOfPoints()
-
-    interpolatedLines.SetPoints(interpolatedPoints)
-    interpolatedLines.SetLines(interpolatedCellArray)
-
-    attributeFilter = vtkvmtk.vtkvmtkCenterlineAttributesFilter()
-    attributeFilter.SetInputData(interpolatedLines)
-    attributeFilter.SetAbscissasArrayName(abscissasArrayName)
-    attributeFilter.SetParallelTransportNormalsArrayName(parallelTransportNormalsArrayName)
-    attributeFilter.Update()
-
-    attributeInterpolatedLines = attributeFilter.GetOutput()
-
-    return attributeInterpolatedLines
-
-
-def interpolate_spline(startCell, endCell, additionalPoint):
-    """Interpolate between two lines using splrep from scipy, potentially with an
-    additional point (additionalPoint).
-
-    Args:
-        startCell (vtkPolyData): Start line
-        endCell (tkPolyData): End line
-        additionalPoint (list): A list with the coordinates to the additional point.
-
-    Returns:
-        centerline (vtkPolyData): The new interpolated centerline.
-    """
-    # If the centerline does not pass the bifurcation, return the centerline
-    if startCell.GetPoints().GetPoint(0) == endCell.GetPoints().GetPoint(0):
-        return endCell.GetPoints()
-
-    # Get number of cells
-    num_start = startCell.GetNumberOfPoints()
-    num_end = endCell.GetNumberOfPoints()
-    get_startCell = startCell.GetPoints()
-    get_endCell = endCell.GetPoints()
-
-    points = []
-    n = 5
-    N = 100
-    num_centerline_points = 3
-
-    for i in range(num_centerline_points - 1, -1, -1):
-        points.append(get_startCell.GetPoint(num_start - n * i - 1))
-
-    if additionalPoint is not None:
-        points.append(additionalPoint)
-
-    for i in range(num_centerline_points):
-        points.append(get_endCell.GetPoint(i * n))
-
-    curv_coor = np.zeros(len(points))
-    for i in range(len(points) - 1):
-        curv_coor[i + 1] = curv_coor[i] + distance(points[i], points[i + 1])
-
-    points = np.asarray(points)
-
-    fx = splrep(curv_coor, points[:, 0], k=3)
-    fy = splrep(curv_coor, points[:, 1], k=3)
-    fz = splrep(curv_coor, points[:, 2], k=3)
-
-    curv_coor = np.linspace(curv_coor[0], curv_coor[-1], N)
-    fx_ = splev(curv_coor, fx)
-    fy_ = splev(curv_coor, fy)
-    fz_ = splev(curv_coor, fz)
-
-    tmp = []
-    for i in range(num_start - n * num_centerline_points):
-        tmp.append(get_startCell.GetPoint(i))
-
-    for j in range(N):
-        tmp.append([fx_[j], fy_[j], fz_[j]])
-
-    for k in range(n * num_centerline_points, num_end):
-        tmp.append(get_endCell.GetPoint(k))
-
-    points = vtk.vtkPoints()
-    points.SetNumberOfPoints(len(tmp))
-    for l in range(len(tmp)):
-        points.SetPoint(l, tmp[l])
-
-    return points
-
-
-def interpolate_two_cells(startCell, endCell, numberOfSplinePoints, additionalPointId,
-                          additionalPoint):
-    """Interpolate between two lines using vtkCardinalSpline from vtk, potentially with an
-    additional point (additionalPoint).
-
-    Args:
-        startCell (vtkPolyData): Start line
-        endCell (tkPolyData): End line
-        numberOfSplinePoints (int): Number of spline point.
-        additionalPointId (int): Id of the additional point.
-        additionalPoint (list): A list with the coordinates to the additional point.
-
-    Returns:
-        centerline (vtkPolyData): The new interpolated centerline.
-    """
-    points = vtk.vtkPoints()
-    xspline = vtk.vtkCardinalSpline()
-    yspline = vtk.vtkCardinalSpline()
-    zspline = vtk.vtkCardinalSpline()
-
-    numberOfStartCellPoints = startCell.GetNumberOfPoints()
-    numberOfEndCellPoints = endCell.GetNumberOfPoints()
-    endCellFirstId = numberOfSplinePoints - numberOfEndCellPoints
-
-    for i in range(numberOfStartCellPoints):
-        point = startCell.GetPoints().GetPoint(i)
-        xspline.AddPoint(float(i), point[0])
-        yspline.AddPoint(float(i), point[1])
-        zspline.AddPoint(float(i), point[2])
-
-    if additionalPoint is not None:
-        xspline.AddPoint(float(additionalPointId), additionalPoint[0])
-        yspline.AddPoint(float(additionalPointId), additionalPoint[1])
-        zspline.AddPoint(float(additionalPointId), additionalPoint[2])
-
-    for i in range(numberOfEndCellPoints):
-        point = endCell.GetPoints().GetPoint(i)
-        index = float(endCellFirstId + i)
-        xspline.AddPoint(index, point[0])
-        yspline.AddPoint(index, point[1])
-        zspline.AddPoint(index, point[2])
-
-    xspline.Compute()
-    yspline.Compute()
-    zspline.Compute()
-
-    points.SetNumberOfPoints(numberOfSplinePoints)
-    for i in range(numberOfSplinePoints):
-        points.SetPoint(i, xspline.Evaluate(float(i)), yspline.Evaluate(float(i)), zspline.Evaluate(float(i)))
-    return points
-
-
-def extract_cylindric_interpolation_voronoi_diagram(cellId, pointId, cylinderRadius,
-                                                    voronoi, centerlines):
-    """Extract the voronoi diagram within a cylinder to be used for extrapolation.
-
-    Args:
-        cellId (int): LineId of the centerline.
-        pointId (int): Point Id of where to extract the cylinder.
-        cylinderRadius (float): The radius of the cylinder.
-        voronoi (vtkPolyData): The voronoi diagram to extract cylinder from.
-        centerlines (vtkPolyData): Centerline corresponding to the Voronoi diagram.
-
-    Returns:
-        interpolationDataset (vtkPolyData): The extracted cylinder from the Voronoi
-        diagram.
-    """
-    if cellId == 0:
-        cylinderTop = centerlines.GetPoint(pointId)
-        cylinderCenter = centerlines.GetPoint(pointId - interpolationHalfSize)
-        cylinderBottom = centerlines.GetPoint(pointId - 2 * interpolationHalfSize)
-    else:
-        cylinderTop = centerlines.GetPoint(pointId)
-        cylinderCenter = centerlines.GetPoint(pointId + interpolationHalfSize)
-        cylinderBottom = centerlines.GetPoint(pointId + 2 * interpolationHalfSize)
-
-    interpolationDataset = vtk.vtkPolyData()
-    interpolationDatasetPoints = vtk.vtkPoints()
-    interpolationDatasetCellArray = vtk.vtkCellArray()
-
-    maskArray = vtk.vtkIntArray()
-    maskArray.SetNumberOfComponents(1)
-    maskArray.SetNumberOfTuples(voronoi.GetNumberOfPoints())
-    maskArray.FillComponent(0, 0)
-
-    for i in range(voronoi.GetNumberOfPoints()):
-        point = voronoi.GetPoint(i)
-        isInside = is_point_inside_interpolation_cylinder(point, cylinderTop,
-                                                          cylinderCenter, cylinderBottom,
-                                                          cylinderRadius)
-
-        if isInside == 1:
-            maskArray.SetTuple1(i, 1)
-
-    numberOfInterpolationPoints = compute_number_of_masked_points(maskArray)
-
-    radiusArray = get_vtk_array(radiusArrayName, 1, numberOfInterpolationPoints)
-
-    count = 0
-    for i in range(voronoi.GetNumberOfPoints()):
-        value = maskArray.GetTuple1(i)
-        if value == 1:
-            interpolationDatasetPoints.InsertNextPoint(voronoi.GetPoint(i))
-            interpolationDatasetCellArray.InsertNextCell(1)
-            interpolationDatasetCellArray.InsertCellPoint(count)
-            radius = voronoi.GetPointData().GetArray(radiusArrayName).GetTuple1(i)
-            radiusArray.SetTuple1(count, radius)
-            count += 1
-
-    interpolationDataset.SetPoints(interpolationDatasetPoints)
-    interpolationDataset.SetVerts(interpolationDatasetCellArray)
-    interpolationDataset.GetPointData().AddArray(radiusArray)
-
-    return interpolationDataset
-
-
-def is_point_inside_interpolation_cylinder(x, t, c, b, r):
-    """Check if a (Voronoi) point is inside a cylinder.
-
-    Args:
-        x (list): Point to check.
-        t (list): Top of the cylinder.
-        c (list): Center of the cylinder.
-        b (list): Bottom of the cylinder.
-        r (float): Radius of the cylinder.
-
-    Returns:
-        inside (bool): True if inside, False if outside.
-    """
-    halfheigth = distance(b, t) / 2
-
-    xc = [x[i] - c[i] for i in range(len(x))]
-    tb = [t[i] - b[i] for i in range(len(t))]
-
-    xcnorm = vtk.vtkMath.Norm(xc)
-    vtk.vtkMath.Normalize(xc)
-    vtk.vtkMath.Normalize(tb)
-
-    alpha = math.acos(vtk.vtkMath.Dot(xc, tb))
-
-    parallelxc = xcnorm * math.cos(alpha)
-    perpendicularxc = xcnorm * math.sin(alpha)
-
-    thetamin = math.atan(r / halfheigth)
-    thetamax = thetamin + (math.pi - 2 * thetamin)
-
-    inside = 0
-    if thetamin <= alpha <= thetamax:
-        if abs(perpendicularxc) <= r:
-            inside = 1
-    else:
-        if abs(parallelxc) <= halfheigth:
-            inside = 1
-
-    return inside
-
-
-def compute_number_of_masked_points(data_array):
-    """Count number of '1' in the data array.
-
-    Args:
-        data_array (vtkIntArray): Array to check.
-
-    Returns:
-        number_of_points (int): Number of '1' in array.
-    """
-    number_of_points = 0
-    for i in range(data_array.GetNumberOfTuples()):
-        value = data_array.GetTuple1(i)
-        if value == 1:
-            number_of_points += 1
-
-    return number_of_points
-
-
-def voronoi_diagram_interpolation(interpolationcellid, id0, id1, voronoiDataset0,
-                                  voronoiDataset1, centerlines, step,
-                                  clippingPoints):
-    """Given two Voronoi datasets interpolate the data sets along the centerline.
-
-    Args:
-        interpolationcellid (int): LineID of the centerline
-        id0 (int): Start ID.
-        id1 (int): Stop ID.
-        voronoiDataset0 (vtkPolyData): First Voronoi dataset.
-        voronoiDataset1 (vtkPolyData): Second Voronoi dataset.
-        centerlines (vtkPolyData): Centerline to interpolate along.
-        step (int): Direction to interpolate
-        clippingPoints (vtkPoints): Location of clipping points.
-
-    Returns:
-        finalNewVoronoiPoints (vtkPoints): New points to the Voronoi diagram.
-        finalRadiusArray (vtkDoubelArray): Array to hold the radius for each point.
-    """
-    cellLine = extract_single_line(centerlines, interpolationcellid)
-
-    startPoint = clippingPoints.GetPoint(id0)
-    endPoint = clippingPoints.GetPoint(id1)
-
-    startId = cellLine.FindPoint(startPoint)
-    endId = cellLine.FindPoint(endPoint)
-
-    gapStartId = startId + 1 * step
-    gapEndId = endId - 1 * step
-    arrivalId = gapEndId + 1 * step
-    endSavingInterval = gapEndId + 1 * step
-
-    numberOfGapPoints = int(math.fabs(gapEndId - gapStartId)) + 1
-    numberOfInterpolationPoints = voronoiDataset0.GetNumberOfPoints()
-    numberOfCenterlinesPoints = cellLine.GetNumberOfPoints()
-    numberOfAddedPoints = numberOfGapPoints * numberOfInterpolationPoints
-
-    finalNewVoronoiPoints = vtk.vtkPoints()
-    cellArray = vtk.vtkCellArray()
-    finalRadiusArray = get_vtk_array(radiusArrayName, 1, numberOfAddedPoints)
-    count = 0
-    for i in range(numberOfInterpolationPoints):
-        voronoiPoint = voronoiDataset0.GetPoint(i)
-        voronoiPointRadius = voronoiDataset0.GetPointData().GetArray(radiusArrayName).GetTuple1(i)
-
-        centerlinePointLocator = get_locator(cellLine)
-
-        closestPointId = centerlinePointLocator.FindClosestPoint(voronoiPoint)
-        closestPoint = cellLine.GetPoint(closestPointId)
-
-        voronoiVector = [0.0, 0.0, 0.0]
-        voronoiVector[0] = voronoiPoint[0] - closestPoint[0]
-        voronoiVector[1] = voronoiPoint[1] - closestPoint[1]
-        voronoiVector[2] = voronoiPoint[2] - closestPoint[2]
-        voronoiVectorNorm = vtk.vtkMath.Norm(voronoiVector)
-        rotationAngle = compute_voronoi_vector_to_centerline_angle(closestPointId, voronoiVector, cellLine)
-
-        PTPoints = vtk.vtkPoints()
-
-        range_step = 1 if closestPointId < arrivalId else -1
-
-        for j in range(closestPointId, arrivalId, range_step):
-            localtangent = [0.0, 0.0, 0.0]
-            newVoronoiVector = [0.0, 0.0, 0.0]
-            newVoronoiPoint = [0.0, 0.0, 0.0]
-
-            transform = vtk.vtkTransform()
-            point0 = cellLine.GetPoint(j)
-
-            if (j < numberOfCenterlinesPoints - 1):
-                point1 = [0.0, 0.0, 0.0]
-                cellLine.GetPoint(j + 1, point1)
-                localtangent[0] += point1[0] - point0[0]
-                localtangent[1] += point1[1] - point0[1]
-                localtangent[2] += point1[2] - point0[2]
-            if (j > 0):
-                point2 = [0.0, 0.0, 0.0]
-                cellLine.GetPoint(j - 1, point2)
-                localtangent[0] += point0[0] - point2[0]
-                localtangent[1] += point0[1] - point2[1]
-                localtangent[2] += point0[2] - point2[2]
-
-            localnormal = cellLine.GetPointData().GetArray(parallelTransportNormalsArrayName).GetTuple3(j)
-            localnormaldot = vtk.vtkMath.Dot(localtangent, localnormal)
-
-            localtangent[0] -= localnormaldot * localnormal[0]
-            localtangent[1] -= localnormaldot * localnormal[1]
-            localtangent[2] -= localnormaldot * localnormal[2]
-            vtk.vtkMath.Normalize(localtangent)
-
-            transform.RotateWXYZ(rotationAngle, localtangent)
-            transform.TransformNormal(localnormal, newVoronoiVector)
-            vtk.vtkMath.Normalize(newVoronoiVector)
-
-            newVoronoiPoint[0] = point0[0] + voronoiVectorNorm * newVoronoiVector[0]
-            newVoronoiPoint[1] = point0[1] + voronoiVectorNorm * newVoronoiVector[1]
-            newVoronoiPoint[2] = point0[2] + voronoiVectorNorm * newVoronoiVector[2]
-
-            PTPoints.InsertNextPoint(newVoronoiPoint)
-
-        numberOfPTPoints = PTPoints.GetNumberOfPoints()
-
-        lastPTPoint = PTPoints.GetPoint(PTPoints.GetNumberOfPoints() - 1)
-
-        voronoiPointLocator = get_locator(voronoiDataset1)
-
-        arrivalVoronoiPointId = voronoiPointLocator.FindClosestPoint(lastPTPoint)
-        arrivalVoronoiPoint = voronoiDataset1.GetPoint(arrivalVoronoiPointId)
-        arrivalVoronoiPointRadius = voronoiDataset1.GetPointData().GetArray(radiusArrayName).GetTuple1(
-            arrivalVoronoiPointId)
-
-        arrivalCenterlinePointLocator = get_locator(cellLine)
-
-        arrivalCenterlineClosestPointId = arrivalCenterlinePointLocator.FindClosestPoint(arrivalVoronoiPoint)
-        arrivalCenterlineClosestPoint = cellLine.GetPoint(arrivalCenterlineClosestPointId)
-
-        arrivalVoronoiVector = [0.0, 0.0, 0.0]
-        arrivalVoronoiVector[0] = arrivalVoronoiPoint[0] - arrivalCenterlineClosestPoint[0]
-        arrivalVoronoiVector[1] = arrivalVoronoiPoint[1] - arrivalCenterlineClosestPoint[1]
-        arrivalVoronoiVector[2] = arrivalVoronoiPoint[2] - arrivalCenterlineClosestPoint[2]
-        arrivalVoronoiVectorNorm = vtk.vtkMath.Norm(arrivalVoronoiVector)
-        radiusArray = compute_spline(voronoiPointRadius, arrivalVoronoiPointRadius, numberOfPTPoints)
-        vectorNormArray = compute_spline(voronoiVectorNorm, arrivalVoronoiVectorNorm, numberOfPTPoints)
-
-        pointsToGap = (gapStartId - closestPointId) * step
-        if pointsToGap < 0 or PTPoints.GetNumberOfPoints() <= pointsToGap:
-            continue
-
-        for k in range(gapStartId, endSavingInterval, step):
-            ptpoint = PTPoints.GetPoint(pointsToGap)
-
-            clpoint = cellLine.GetPoint(k)
-
-            vector = [0.0, 0.0, 0.0]
-            vector[0] = ptpoint[0] - clpoint[0]
-            vector[1] = ptpoint[1] - clpoint[1]
-            vector[2] = ptpoint[2] - clpoint[2]
-            vtk.vtkMath.Normalize(vector)
-
-            norm = vectorNormArray.GetTuple1(pointsToGap)
-
-            newvector = [0.0, 0.0, 0.0]
-            newvector[0] = norm * vector[0]
-            newvector[1] = norm * vector[1]
-            newvector[2] = norm * vector[2]
-
-            newpoint = [0.0, 0.0, 0.0]
-            newpoint[0] = clpoint[0] + newvector[0]
-            newpoint[1] = clpoint[1] + newvector[1]
-            newpoint[2] = clpoint[2] + newvector[2]
-
-            finalNewVoronoiPoints.InsertNextPoint(newpoint)
-            cellArray.InsertNextCell(1)
-            cellArray.InsertCellPoint(count)
-            if pointsToGap > 0:
-                finalRadiusArray.SetTuple1(count, radiusArray.GetTuple1(pointsToGap))
-            pointsToGap += 1
-            count += 1
-
-    return finalNewVoronoiPoints, finalRadiusArray
-
-
-def compute_voronoi_vector_to_centerline_angle(pointId, vector, centerline):
-    """Compute angle between the normal compontent of the centerline, and the parallel
-    transport normal.
-
-    Args:
-        pointId (int): Id along centerline of interest.
-        vector (list): Vector
-        centerline (vtkPolyData): Centerline
-
-    Returns:
-        alpha (float): Angle
-    """
-
-    point0 = centerline.GetPoint(pointId)
-    point1 = centerline.GetPoint(pointId + 1)
-    point2 = centerline.GetPoint(pointId - 1)
-
-    tangent = [0.0, 0.0, 0.0]
-    for i in range(3):
-        tangent[i] += point1[i] - point0[i]
-        tangent[i] += point0[i] - point2[i]
-
-    ptnnormal = centerline.GetPointData().GetArray(parallelTransportNormalsArrayName).GetTuple3(pointId)
-    alpha = compute_angle_between_vectors(ptnnormal, tangent, vector)
-
-    return alpha
-
-
-def normalize(vector):
-    """Normalize a vector to unit length.
-
-    Args:
-        vector (list/tuple/numpy.ndarray): Array to be normalized
-
-    Return:
-        vector (numpy.ndarray): Normalized vector.
-    """
-    length = np.sqrt(np.sum(np.asarray(vector) ** 2))
-    if length == 0:
-        return np.asarray(vector)
-    else:
-        return np.asarray(vector) / length
-
-
-def compute_angle_between_vectors(normal, tangent, vector):
-    """Compute the angle between the vector and the normal component.
-
-    Args:
-        normal (list): Normal component to the centerline.
-        tangent (list): Tangent to the centerline.
-        vector (list): Vector to compute the angle of.
-
-    Returns:
-        angle (float): Angle in degrees.
-    """
-    # Compute the tangent component orthogonal to normal
-    otangent = [0.0, 0.0, 0.0]
-    normalDot = vtk.vtkMath.Dot(tangent, normal)
-    otangent[0] = tangent[0] - normalDot * normal[0]
-    otangent[1] = tangent[1] - normalDot * normal[1]
-    otangent[2] = tangent[2] - normalDot * normal[2]
-    vtk.vtkMath.Normalize(otangent)
-
-    # Compute the vector component orthogonal to otangent, i.e. parallel to normal
-    vtk.vtkMath.Normalize(vector)
-    ovector = [0.0, 0.0, 0.0]
-    vectorDot = vtk.vtkMath.Dot(vector, otangent)
-    ovector[0] = vector[0] - vectorDot * otangent[0]
-    ovector[1] = vector[1] - vectorDot * otangent[1]
-    ovector[2] = vector[2] - vectorDot * otangent[2]
-    vtk.vtkMath.Normalize(ovector)
-
-    theta = vtkvmtk.vtkvmtkMath.AngleBetweenNormals(normal, ovector)
-    theta = vtk.vtkMath.DegreesFromRadians(theta)
-
-    cross = [0.0, 0.0, 0.0]
-    vtk.vtkMath.Cross(ovector, normal, cross)
-    tangentDot = vtk.vtkMath.Dot(otangent, cross)
-
-    if tangentDot < 0.0:
-        theta = -1.0 * theta
-
-    angle = -theta
-
-    return angle
-
-
-def compute_spline(startValue, endValue, numberOfPoints):
-    """Create a vtkDoubleArray which is a spline between startValue, mean(startValue,
-    endValue), and endValue.
-
-    Args:
-        startValue (float): The start value.
-        endValue (float): The end value.
-        numberOfPoints (int): The number of points.
-    """
-    averageValue = (startValue + endValue) / 2.0
-    averageId = int(numberOfPoints / 2)
-
-    splineArray = vtk.vtkDoubleArray()
-    splineArray.SetNumberOfComponents(1)
-    splineArray.SetNumberOfTuples(numberOfPoints)
-    splineArray.FillComponent(0, 0.0)
-
-    spline = vtk.vtkCardinalSpline()
-    spline.AddPoint(float(0), startValue)
-    spline.AddPoint(float(averageId), averageValue)
-    spline.AddPoint(float(numberOfPoints), endValue)
-    spline.Compute()
-
-    for i in range(numberOfPoints):
-        splineArray.SetTuple1(i, spline.Evaluate(float(i)))
-
-    return splineArray
-
-
-def insert_new_voronoi_points(oldDataset, newPoints, newArray):
-    """Insert new points into an unconnected vtkPolyData object.
-
-    Args:
-        oldDataset (vtkPolyData): object to insert new points.
-        newPoints (vtkPoints): New points to insert into the oldDataset.
-        newArray (vtkDoubleArray): Array corresponding to the points.
-
-    Returns:
-        newDataset (vtkPolyData): the oldDataset, but with the new points.
-    """
-    numberOfDatasetPoints = oldDataset.GetNumberOfPoints()
-    numberOfNewPoints = newPoints.GetNumberOfPoints()
-    numberOfNewVoronoiPoints = numberOfDatasetPoints + numberOfNewPoints
-
-    newDataset = vtk.vtkPolyData()
-    cellArray = vtk.vtkCellArray()
-    points = vtk.vtkPoints()
-    radiusArray = get_vtk_array(radiusArrayName, 1, numberOfNewVoronoiPoints)
-
-    for i in range(numberOfDatasetPoints):
-        point = [0.0, 0.0, 0.0]
-        oldDataset.GetPoint(i, point)
-        points.InsertNextPoint(point)
-        cellArray.InsertNextCell(1)
-        cellArray.InsertCellPoint(i)
-
-        value = oldDataset.GetPointData().GetArray(radiusArrayName).GetTuple1(i)
-        radiusArray.SetTuple1(i, value)
-
-    count = 0
-    for i in range(numberOfNewPoints):
-        point = [0.0, 0.0, 0.0]
-        newPoints.GetPoint(i, point)
-
-        if np.sum(np.isinf(point) + np.isnan(point)) > 0:
-            continue
-
-        if np.sum(np.abs(np.array(point)) > 10000) > 0:
-            continue
-
-        points.InsertNextPoint(point)
-        cellArray.InsertNextCell(1)
-        cellArray.InsertCellPoint(numberOfDatasetPoints + count)
-
-        value = newArray.GetTuple1(i)
-        radiusArray.SetTuple1(numberOfDatasetPoints + count, value)
-        count += 1
-
-    newDataset.SetPoints(points)
-    newDataset.SetVerts(cellArray)
-    newDataset.GetPointData().AddArray(radiusArray)
-
-    return newDataset
-
-
-def interpolate_voronoi_diagram(interpolatedCenterlines, patchCenterlines,
-                                clippedVoronoi, clippingPoints, bif,
-                                cylinder_factor):
-    """Extrapolate/interpolate a the Voronoi diagram along new centerlines. This is the
-    core of the algorithm to reconstruct a bifurcation in manipulate_branches.py.
-
-    Args:
-        interpolatedCenterlines (vtkPolyData): Centerlines which has been interpolated.
-        patchCenterlines (vtkPolyData): Centerlines without the interpolated patch.
-        clippedVoronoi (vtkPolyData): Clipped Voronoi diagram.
-        clippingPoints (vtkPoints): Points at where the centerline and Voronoi diagram
-        where clipped.
-        bif (list): List of extra centerlines to extrapolate along.
-        cylinder_factor (float): Size of cylinder to extract as the basis of the
-        extrapolation of the Voronoi diagram.
-
-    Returns:
-        completeVoronoiDiagram (vtkPolyData): The modified Voronoi diagram.
-    """
-    # Extract clipping points
-    clippingPointsArray = clippingPoints[1]
-    clippingPoints = clippingPoints[0]
-
-    # Copy the voronoi diagram
-    completeVoronoiDiagram = vtk.vtkPolyData()
-    completeVoronoiDiagram.DeepCopy(clippedVoronoi)
-
-    for j in range(1, 3):
-        interpolationCellId = j - 1
-        startId = 0
-        endId = j
-
-        startCell = vtk.vtkGenericCell()
-        patchCenterlines.GetCell(startId, startCell)
-
-        startCellPointId = startCell.GetPointId(startCell.GetNumberOfPoints() - 1)
-        startCellPointRadius = patchCenterlines.GetPointData().GetArray(radiusArrayName) \
-            .GetTuple1(startCellPointId)
-        startCellPointHalfRadius = startCellPointRadius / cylinder_factor
-
-        startInterpolationDataset = extract_cylindric_interpolation_voronoi_diagram(startId,
-                                                                                    startCellPointId,
-                                                                                    startCellPointRadius,
-                                                                                    clippedVoronoi, patchCenterlines)
-        startHalfInterpolationDataset = extract_cylindric_interpolation_voronoi_diagram(startId,
-                                                                                        startCellPointId,
-                                                                                        startCellPointHalfRadius,
-                                                                                        clippedVoronoi,
-                                                                                        patchCenterlines)
-        endCell = vtk.vtkGenericCell()
-        patchCenterlines.GetCell(endId, endCell)
-
-        endCellPointId = endCell.GetPointId(0)
-        endCellPointRadius = patchCenterlines.GetPointData().GetArray(radiusArrayName) \
-            .GetTuple1(endCellPointId)
-        endCellPointHalfRadius = endCellPointRadius / cylinder_factor
-        endInterpolationDataset = extract_cylindric_interpolation_voronoi_diagram(endId, endCellPointId,
-                                                                                  endCellPointRadius, clippedVoronoi,
-                                                                                  patchCenterlines)
-        endHalfInterpolationDataset = extract_cylindric_interpolation_voronoi_diagram(endId,
-                                                                                      endCellPointId,
-                                                                                      endCellPointHalfRadius,
-                                                                                      clippedVoronoi, patchCenterlines)
-
-        # Find and insert new points
-        newVoronoiPoints, newVoronoiPointsMISR = voronoi_diagram_interpolation(interpolationCellId,
-                                                                               startId, endId,
-                                                                               startInterpolationDataset,
-                                                                               endHalfInterpolationDataset,
-                                                                               interpolatedCenterlines, 1,
-                                                                               clippingPoints)
-        completeVoronoiDiagram = insert_new_voronoi_points(completeVoronoiDiagram, newVoronoiPoints,
-                                                           newVoronoiPointsMISR)
-
-        completeVoronoiDiagram.GetNumberOfPoints()
-        newVoronoiPoints, newVoronoiPointsMISR = voronoi_diagram_interpolation(interpolationCellId,
-                                                                               endId, startId, endInterpolationDataset,
-                                                                               startHalfInterpolationDataset,
-                                                                               interpolatedCenterlines, -1,
-                                                                               clippingPoints)
-        completeVoronoiDiagram = insert_new_voronoi_points(completeVoronoiDiagram, newVoronoiPoints,
-                                                           newVoronoiPointsMISR)
-
-    if bif is not []:
-        for i in range(len(bif) - 1):
-            interpolationCellId = 0
-            startId_ = 0
-            endId_ = 1
-            bif_clipped = bif[-1]
-            bif_ = bif[i]
-
-            startCell = extract_single_line(bif_clipped, startId_)
-            locator = get_locator(startCell)
-            startPoint = clippingPoints.GetPoint(1)
-            startId = locator.FindClosestPoint(startPoint)
-            startPoint = startCell.GetPoint(startId)
-            startR = startCell.GetPointData().GetArray(radiusArrayName).GetTuple1(startId)
-            startRHalf = startR / cylinder_factor
-
-            endCell = extract_single_line(bif_clipped, endId_)
-            locator = get_locator(endCell)
-            endPoint = endCell.GetPoint(0)
-            endId = locator.FindClosestPoint(endPoint)
-            endPoint = endCell.GetPoint(endId)
-            endR = endCell.GetPointData().GetArray(radiusArrayName).GetTuple1(endId)
-            endRHalf = endR / cylinder_factor
-
-            id1, id2 = get_start_ids(clippingPointsArray, bif_clipped)
-
-            startInterpolationDataset = extract_cylindric_interpolation_voronoi_diagram(startId_,
-                                                                                        startId, startR,
-                                                                                        clippedVoronoi, startCell)
-            startHalfInterpolationDataset = extract_cylindric_interpolation_voronoi_diagram(startId_,
-                                                                                            startId, startRHalf,
-                                                                                            clippedVoronoi, startCell)
-
-            endInterpolationDataset = extract_cylindric_interpolation_voronoi_diagram(endId_, endId,
-                                                                                      endR, clippedVoronoi,
-                                                                                      endCell)
-            endHalfInterpolationDataset = extract_cylindric_interpolation_voronoi_diagram(endId_, endId,
-                                                                                          endRHalf, clippedVoronoi,
-                                                                                          endCell)
-            newVoronoiPoints, newVoronoiPointsMISR = voronoi_diagram_interpolation(interpolationCellId,
-                                                                                   id1, id2, startInterpolationDataset,
-                                                                                   endHalfInterpolationDataset,
-                                                                                   bif_, 1, clippingPoints)
-
-            completeVoronoiDiagram = insert_new_voronoi_points(completeVoronoiDiagram, newVoronoiPoints,
-                                                               newVoronoiPointsMISR)
-            newVoronoiPoints, newVoronoiPointsMISR = voronoi_diagram_interpolation(interpolationCellId,
-                                                                                   id2, id1, endInterpolationDataset,
-                                                                                   startHalfInterpolationDataset,
-                                                                                   bif_, -1, clippingPoints)
-
-            completeVoronoiDiagram = insert_new_voronoi_points(completeVoronoiDiagram, newVoronoiPoints,
-                                                               newVoronoiPointsMISR)
-
-    return completeVoronoiDiagram
-
-
-def get_start_ids(points, line):
-    """Sort the points according the the distance from the line.
-
-    Args:
-        points (list): Nested-list with points.
-        line (vtkPolyData): Centerline of interest.
-
-    Return:
-        order1 (int): Proximal point
-        order2 (int): Distal point
-    """
-    p1 = points[1]
-    p2 = points[2]
-    locator = get_locator(line)
-    id1 = locator.FindClosestPoint(p1)
-    id2 = locator.FindClosestPoint(p2)
-    if id1 < id2:
-        return 1, 2
-    else:
-        return 2, 1
-=======
->>>>>>> 067883fe
