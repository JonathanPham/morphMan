--- conflicted
+++ resolved
@@ -97,18 +97,6 @@
                                                   smooth_factor, no_smooth_cl, absolute)
 
     if noise:
-<<<<<<< HEAD
-        print("-- Adding noise to Voronoi diagram.")
-        voronoi_relevant = add_noise_to_voronoi_diagram_new_points(surface,
-                                                                   voronoi_relevant,
-                                                                   centerline_splined,
-                                                                   radius_max, radius_min,
-                                                                   frequency,
-                                                                   frequency_deviation,
-                                                                   add_noise_lower_limit,
-                                                                   add_noise_upper_limit,
-                                                                   absolute)
-=======
         print("-- Add noise to the Voronoi diagram.")
         if noise_method == 'add_misr_noise':
             voronoi_relevant = add_noise_to_voronoi_diagram_new_points(surface, voronoi_relevant, centerline_splined,
@@ -118,7 +106,6 @@
         elif noise_method == 'edit_misr_noise':
             voronoi_relevant = add_noise_to_existing_voronoi_diagram(voronoi_relevant, centerline_splined,
                                                                      translation_noise_factor)
->>>>>>> e3e8022a
 
     # Merge changed and unchanged Voronoi diagram
     voronoi = vtk_merge_polydata([voronoi_relevant, voronoi_rest])
