##   Copyright (c) Aslak W. Bergersen, Henrik A. Kjeldsberg. All rights reserved.
##   See LICENSE file for details.

##      This software is distributed WITHOUT ANY WARRANTY; without even 
##      the implied warranty of MERCHANTABILITY or FITNESS FOR A PARTICULAR 
##      PURPOSE.  See the above copyright notices for more information.

from argparse import ArgumentParser, RawDescriptionHelpFormatter

# Local import
from morphman.common.argparse_common import *
from morphman.common.surface_operations import *


def manipulate_curvature(input_filepath, smooth, smooth_factor, smooth_factor_line, iterations,
                         smooth_line, output_filepath, poly_ball_size, region_of_interest,
                         region_points, resampling_step, no_smooth, no_smooth_point):
    """
    Create a sharper or smoother version of the input geometry,
    determined by a smoothed version of the centerline.

    Args:
        input_filepath (str): Path to input surface.
        output_filepath (str): Path to output the manipulated surface.
        smooth (bool): Smooth the Voronoi diagram.
        smooth_line (bool): Smooth centerline if True, anti-smooth if False.
        smooth_factor (float): Smoothing factor used for Voronoi diagram smoothing.
        smooth_factor_line (float): Smoothing factor used for centerline smoothing.
        iterations (int): Smoothing iterations of centerline.
        region_of_interest (str): Method for setting the region of interest ['manual' | 'commandline' | 'first_line']
        region_points (list): If region_of_interest is 'commandline', this a flatten list of the start and endpoint
        poly_ball_size (list): Resolution of polyballs used to create surface.
        resampling_step (float): Resampling length for centerline resampling.
        no_smooth (bool): True of part of the model is not to be smoothed.
        no_smooth_point (ndarray): Point which is untouched by smoothing.
    """
    # Input filenames
    base_path = get_path_names(input_filepath)

    # Centerlines
    direction = "smoothed" if smooth_line else "extended"
    centerlines_path = base_path + "_centerline.vtp"
    centerline_smooth_path = base_path + "_centerline_smoothed.vtp"
    centerline_spline_path = base_path + "_centerline_splined.vtp"
    centerline_diverging_path = base_path + "_centerline_diverging.vtp"
    centerline_remaining_path = base_path + "_centerline_remaining.vtp"
    new_centerlines_path = base_path + "_centerline_new_%s.vtp" % direction

    # Clean and capp / uncapp surface
    surface, capped_surface = prepare_surface(base_path, input_filepath)

    # Voronoi diagrams filenames
    voronoi_remaining_path = base_path + "_voronoi_curvature_remaining.vtp"
    voronoi_region_path = base_path + "_voronoi_region.vtp"
    voronoi_div_path = base_path + "_voronoi_diverging_{}.vtp"

    # Compute centerlines
    inlet, outlets = get_inlet_and_outlet_centers(surface, base_path)
    centerlines, voronoi, pole_ids = compute_centerlines(inlet, outlets, centerlines_path,
                                                         capped_surface, resampling=resampling_step,
                                                         smooth=False, base_path=base_path)
    if smooth:
        voronoi = prepare_voronoi_diagram(capped_surface, centerlines, base_path,
                                          smooth, smooth_factor, no_smooth,
                                          no_smooth_point, voronoi, pole_ids)
    # Get region of interest
<<<<<<< HEAD
    centerline_splined, centerline_remaining, \
            centerline_diverging, region_points, diverging_ids = get_line_to_change(capped_surface, centerlines,
                                                                                    region_of_interest, "variation",
                                                                                    region_points,
                                                                                    None)
    write_polydata(centerline_splined, centerline_spline_path)
    write_polydata(centerline_remaining, centerline_remaining_path)
    if centerline_diverging is not None:
        write_polydata(merge_data(centerline_diverging), centerline_diverging_path)

    # Split the Voronoi diagram
    print("-- Clipping Voronoi diagram")
    centerline_regions = [centerline_splined, centerline_remaining]
    if centerline_diverging is not None:
        for i, div_cl in enumerate(centerline_diverging):
            centerline_regions += [extract_single_line(div_cl, 0,
                                                       startID=diverging_ids[i][1])]
    voronoi_regions = split_voronoi_with_centerlines(voronoi, centerline_regions)

    write_polydata(voronoi_regions[0], voronoi_region_path)
    write_polydata(voronoi_regions[1], voronoi_remaining_path)
    for i in range(2, len(voronoi_regions)):
        write_polydata(voronoi_regions[i], voronoi_div_path.format(i-1))

    # Move the centerline
    print("-- Smooth / sharpen centerline")
    smoothed_centerline_splined = vmtk_centerline_geometry(centerline_splined, True, True,
                                                           factor=smooth_factor_line, iterations=iterations)
    write_polydata(smoothed_centerline_splined, centerline_smooth_path)
=======
    _, _, _, region_points, _ = get_line_to_change(capped_surface, centerlines,
                                                   region_of_interest, "variation", region_points, 0)
    region_points = [[region_points[3 * i], region_points[3 * i + 1], region_points[3 * i + 2]]
                     for i in range(len(region_points) // 3)]

    # Set and get clipping points, centerlines and diverging centerlines
    centerlines_complete, diverging_centerlines, region_points, region_points_vtk, diverging_ids = \
        get_region_of_interest_and_diverging_centerlines(centerlines, region_points)
    diverging_centerline_ispresent = diverging_centerlines is not None
    diverging_id = None if len(diverging_ids) == 0 else diverging_ids[0]

    # Handle diverging centerlines within region of interest
    diverging_centerlines_patch = []
    if diverging_centerline_ispresent:
        print("-- Clipping a centerline divering in the region of interest.")
        for i in range(diverging_centerlines.GetNumberOfCells()):
            diverging_centerline = extract_single_line(diverging_centerlines, i)
            patch_diverging_centerline = get_clipped_diverging_centerline(diverging_centerline,
                                                                          region_points[0], diverging_id)
            diverging_centerlines_patch.append(extract_single_line(patch_diverging_centerline, 1))
        diverging_centerlines_patch = vtk_merge_polydata(diverging_centerlines_patch)

    # Clip centerline
    print("-- Clipping centerlines.")
    locator = vtk_point_locator(extract_single_line(centerlines_complete, 0))
    id1 = locator.FindClosestPoint(region_points[0])
    id2 = locator.FindClosestPoint(region_points[1])
    centerline_remaining = create_parent_artery_patches(centerlines_complete,
                                                        region_points_vtk, siphon=True)
    centerline_region = extract_single_line(centerlines_complete, 0, start_id=id1, end_id=id2)

    if diverging_centerline_ispresent:
        centerline_region = vtk_merge_polydata([centerline_region, diverging_centerlines_patch])

    # Clip Voronoi diagram into
    # bend and remaining part of geometry
    print("-- Clipping Voronoi diagrams")
    voronoi_region, voronoi_remaining = get_split_voronoi_diagram(voronoi,
                                                                  [centerline_region,
                                                                   centerline_remaining])
    # Separate diverging parts and main region
    if diverging_centerline_ispresent:
        centerlines_complete_patch = extract_single_line(centerlines_complete, 0, start_id=id1, end_id=id2)
        voronoi_region, voronoi_diverging = get_split_voronoi_diagram(voronoi_region, [centerlines_complete_patch,
                                                                                       diverging_centerlines_patch])
        write_polydata(voronoi_diverging, voronoi_diverging_path)

    write_polydata(voronoi_region, voronoi_region_path)
    write_polydata(voronoi_remaining, voronoi_remaining_path)

    print("-- Smooth / sharpen centerline")
    smoothed_centerline_region = vmtk_compute_geometric_features(centerline_region, True, True,
                                                                 factor=smooth_factor_line, iterations=iterations)
    write_polydata(smoothed_centerline_region, centerline_smooth_path)
>>>>>>> 067883fe

    # Move the Voronoi diagram
    print("-- Smooth / sharpen Voronoi diagram")
<<<<<<< HEAD
    diverging_points = [centerline_diverging[i].GetPoint(diverging_ids[i][1]) for i in range(len(diverging_ids))]
    moved_voronoi_region = make_voronoi_smooth(voronoi_regions[0], centerline_splined,
                                               smoothed_centerline_splined,
                                               smooth_line, voronoi_regions[2:],
                                               diverging_points)
    new_voronoi = merge_data([voronoi_regions[1]] + moved_voronoi_region)
=======
    moved_voronoi_region = make_voronoi_smooth(voronoi_region, centerline_region, smoothed_centerline_region,
                                               smooth_line)
    # Move diverging centerlines and combine all diagrams
    smoothed_centerline_region_siphon = extract_single_line(smoothed_centerline_region, 0)
    if diverging_centerline_ispresent:
        centerline_region_siphon = extract_single_line(centerline_region, 0)
        moved_voronoi_diverging = make_voronoi_smooth(voronoi_diverging, centerline_region_siphon,
                                                      smoothed_centerline_region_siphon, smooth_line,
                                                      div=True, div_point=diverging_centerlines.GetPoint(diverging_id))
        new_voronoi = vtk_merge_polydata([moved_voronoi_region, moved_voronoi_diverging, voronoi_remaining])
    else:
        new_voronoi = vtk_merge_polydata([moved_voronoi_region, voronoi_remaining])
>>>>>>> 067883fe

    print("-- Moving centerlines")
    new_centerlines = move_all_centerlines(centerlines, smoothed_centerline_splined,
                                           diverging_ids, centerline_diverging, smooth_line)
    write_polydata(new_centerlines, new_centerlines_path)

    # Create new surface and move centerlines (for postprocessing)
    print("-- Create new surface")
    new_surface = create_new_surface(new_voronoi, poly_ball_size=poly_ball_size)

    print("-- Smoothing, clean, and check surface")
    new_surface = prepare_output_surface(new_surface, surface,
                                         new_centerlines, output_filepath,
                                         test_merge=True, changed=True,
                                         old_centerline=centerlines)

    write_polydata(new_surface, output_filepath)


def make_voronoi_smooth(voronoi, old_cl, new_cl, smooth_line, div_voronoi, div_points):
    """
    Move the voronoi diagram based on a smoothed
    version of the centerline, returning a
    manipulated version of the voronoi diagram.

    Args:
        voronoi (vtkPolyData): Voronoi diagram data set.
        old_cl (vtkPolyData): Unsmoothed centerline points.
        new_cl (vtkPolyData): Smoothed centerline points.
        smooth_line (bool): Determines if model becomes smoother or sharper.
        div_voronoi (list): A list of diverging centerlines.
        div_points (list): List of diverging points along the region of interest.

    Returns:
        new_dataset (vtkPolyData): Manipulated voronoi diagram.
    """
    locator = vtk_point_locator(old_cl)
    n = voronoi.GetNumberOfPoints()
    new_dataset = vtk.vtkPolyData()
    points = vtk.vtkPoints()
    verts = vtk.vtkCellArray()

    # Define segments for transitioning
    id_end = old_cl.GetNumberOfPoints() - 1
    id_mid = int(id_end * 0.9)
    id_start = int(id_end * 0.1)

    # Iterate through voronoi points
    for i in range(n):
        cl_id = locator.FindClosestPoint(voronoi.GetPoint(i))
        p0 = np.asarray(old_cl.GetPoint(cl_id))
        p1 = np.asarray(new_cl.GetPoint(cl_id))
        if smooth_line:
            dx = p1 - p0
        else:
            dx = -(p1 - p0)

        # Smooth transition at inlet and at end of region of interest
        if cl_id < id_start:
            dx = dx * cl_id / float(id_start)
        elif cl_id > id_mid:
            dx = dx * (id_end - cl_id) / float(id_end - id_mid)

        points.InsertNextPoint(np.asarray(voronoi.GetPoint(i)) + dx)
        verts.InsertNextCell(1)
        verts.InsertCellPoint(i)

    new_dataset.SetPoints(points)
    new_dataset.SetVerts(verts)
    new_dataset.GetPointData().AddArray(voronoi.GetPointData().GetArray(radiusArrayName))

    # Offset diverging centerlines
    if div_voronoi != []:
        for i in range(len(div_voronoi)):
            cl_id = locator.FindClosestPoint(div_points[i])
            p0 = np.asarray(old_cl.GetPoint(cl_id))
            p1 = np.asarray(new_cl.GetPoint(cl_id))

            if smooth_line:
                dx = p1 - p0
            else:
                dx = -(p1 - p0)

            # Smooth transition at inlet and at end of region of interest
            if cl_id < id_start:
                dx = dx * cl_id / float(id_start)
            elif cl_id > id_mid:
                dx = dx * (id_end - cl_id) / float(id_end - id_mid)

            div_voronoi[i] = offset_voronoi(div_voronoi[i], dx)

    return [new_dataset] + div_voronoi


def move_all_centerlines(old_cl, new_cl, diverging_id, diverging_centerlines, smooth_line):
    """
    Takes the original centerline and eventual diverging centerlines, performing
    manual manipulation by smoothing / sharpening the centerline based on a
    smoothed region of the original centerline.
    Returns the final complete and manipulated centerline.

    Args:
        old_cl (vtkPolyData): Centerlines excluding diverging centerlines.
        new_cl (vtkPolyData): Smoothed region of the centerline.
        diverging_id (list): List of index where centerlines diverge from region of interest.
        diverging_centerlines (list): Centerlines which diverge from region of interest.
        smooth_line (bool): Determines if model becomes smoother or sharper.

    Returns:
        centerline (vtkPolyData): Manipulated centerline.
    """
<<<<<<< HEAD
=======
    if diverging_id is not None:
        old_cl = vtk_merge_polydata([old_cl, diverging_centerlines])

>>>>>>> 067883fe
    number_of_points = old_cl.GetNumberOfPoints()
    number_of_cells = old_cl.GetNumberOfCells()

    centerline = vtk.vtkPolyData()
    centerline_points = vtk.vtkPoints()
    centerline_cell_array = vtk.vtkCellArray()
    radius_array = get_vtk_array(radiusArrayName, 1, number_of_points)

    count = 0
    id_end = new_cl.GetNumberOfPoints() - 1
    p1 = new_cl.GetPoint(0)
    p2 = new_cl.GetPoint(id_end)

    tol = get_tolerance(old_cl)

    # Iterate through centerline points
    div_count = -1
    for i in range(number_of_cells):
        line = extract_single_line(old_cl, i)
<<<<<<< HEAD
        locator = get_locator(line)

        # Check if line goes through the region of interest
=======
        locator = vtk_point_locator(line)
>>>>>>> 067883fe
        id1 = locator.FindClosestPoint(p1)
        id2 = locator.FindClosestPoint(p2)
        in_p1 = distance(line.GetPoint(id1), p1) < tol * 3
        in_p2 = distance(line.GetPoint(id2), p2) < tol * 3

        # Classify centerline
        no_change = False
        full_change = False
        div_change = False
        if (not in_p1) and (not in_p1):
            no_change = True
        elif in_p1 and in_p2:
            full_change = True
        else:
            div_change = True
            div_count += 1

        # Old line information
        n = line.GetNumberOfPoints()
        centerline_cell_array.InsertNextCell(n)
        radius_array_data = line.GetPointData().GetArray(radiusArrayName).GetTuple1

        # Iterate through centerline points
        k = 0
        for p in range(n):
            p_old = np.asarray(line.GetPoint(p))
            if no_change:
                dx = 0

            elif full_change:
                if id1 <= p <= id2:
                    p_new = np.asarray(new_cl.GetPoint(p - id1))
                    dx = p_new - p_old
                else:
                    dx = 0

            elif div_change:
                if p <= id1:
                    dx = 0
                elif p <= diverging_id[div_count][0]:
                    p_new = np.asarray(new_cl.GetPoint(p - id1))
                    dx = p_new - p_old
                else:
                    p_old = np.asarray(line.GetPoint(diverging_id[div_count][0]))
                    p_new = np.asarray(new_cl.GetPoint(diverging_id[div_count][0] - id1))
                    dx = p_new - p_old

            if not smooth_line:
                dx = - dx

            p_old = np.asarray(line.GetPoint(p))
            centerline_points.InsertNextPoint(p_old + dx)
            radius_array.SetTuple1(count, radius_array_data(p))
            centerline_cell_array.InsertCellPoint(count)
            count += 1

    centerline.SetPoints(centerline_points)
    centerline.SetLines(centerline_cell_array)
    centerline.GetPointData().AddArray(radius_array)

    return centerline


def read_command_line_curvature(input_path=None, output_path=None):
    """
    Read arguments from commandline and return all values in a dictionary.
    If input_path and output_path are not None, then do not parse command line, but
    only return default values.

    Args:
        input_path (str): Input file path, positional argument with default None.
        output_path (str): Output file path, positional argument with default None.
    """
    # Description of the script
    description = "Manipulates a selected part of a tubular geometry" + \
                  "by creating a sharper or smoother version of the input geometry, " + \
                  "determined by a smoothed version of the centerline representing the selected part."

    parser = ArgumentParser(description=description, formatter_class=RawDescriptionHelpFormatter)

    # Add common arguments
    required = not (input_path is not None and output_path is not None)
    add_common_arguments(parser, required=required)

    # Set region of interest:
    parser.add_argument("-r", "--region-of-interest", type=str, default="manual",
                        choices=["manual", "commandline", "first_line"],
                        help="The method for defining the region to be changed. There are" +
                             " three options: 'manual', 'commandline', 'first_line'. In" +
                             " 'manual' the user will be provided with a visualization of the" +
                             " input surface, and asked to provide an end and start point of the" +
                             " region of interest. Note that not all algorithms are robust over" +
                             " bifurcations. If 'commandline' is provided, then '--region-points'" +
                             " is expected to be provided. Finally, if 'first_line' is" +
                             " given, the method will chose the first line of the geometry.")
    parser.add_argument("--region-points", nargs="+", type=float, default=None, metavar="points",
                        help="If -r or --region-of-interest is 'commandline' then this" +
                             " argument have to be given. The method expects two points" +
                             " which defines the start and end of the region of interest. ")

    # Set problem specific arguments
    parser.add_argument("-fl", "--smooth-factor-line", type=float, default=1.0,
                        help="Smoothing factor of centerline curve.")
    parser.add_argument("-it", "--iterations", type=int, default=100,
                        help="Smoothing iterations of centerline curve.")
    parser.add_argument("-sl", "--smooth-line", type=str2bool, default=True,
                        help="Smooths centerline if True, anti-smooths if False")

    # Parse paths to get default values
    if required:
        args = parser.parse_args()
    else:
        args = parser.parse_args(["-i" + input_path, "-o" + output_path])

    return dict(input_filepath=args.ifile, smooth=args.smooth,
                smooth_factor=args.smooth_factor, smooth_factor_line=args.smooth_factor_line,
                iterations=args.iterations, smooth_line=args.smooth_line, output_filepath=args.ofile,
                poly_ball_size=args.poly_ball_size, region_of_interest=args.region_of_interest,
                region_points=args.region_points, resampling_step=args.resampling_step,
                no_smooth=args.no_smooth, no_smooth_point=args.no_smooth_point)


def main_curvature():
    manipulate_curvature(**read_command_line_curvature())


if __name__ == "__main__":
    manipulate_curvature(**read_command_line_curvature())<|MERGE_RESOLUTION|>--- conflicted
+++ resolved
@@ -64,7 +64,6 @@
                                           smooth, smooth_factor, no_smooth,
                                           no_smooth_point, voronoi, pole_ids)
     # Get region of interest
-<<<<<<< HEAD
     centerline_splined, centerline_remaining, \
             centerline_diverging, region_points, diverging_ids = get_line_to_change(capped_surface, centerlines,
                                                                                     region_of_interest, "variation",
@@ -94,86 +93,15 @@
     smoothed_centerline_splined = vmtk_centerline_geometry(centerline_splined, True, True,
                                                            factor=smooth_factor_line, iterations=iterations)
     write_polydata(smoothed_centerline_splined, centerline_smooth_path)
-=======
-    _, _, _, region_points, _ = get_line_to_change(capped_surface, centerlines,
-                                                   region_of_interest, "variation", region_points, 0)
-    region_points = [[region_points[3 * i], region_points[3 * i + 1], region_points[3 * i + 2]]
-                     for i in range(len(region_points) // 3)]
-
-    # Set and get clipping points, centerlines and diverging centerlines
-    centerlines_complete, diverging_centerlines, region_points, region_points_vtk, diverging_ids = \
-        get_region_of_interest_and_diverging_centerlines(centerlines, region_points)
-    diverging_centerline_ispresent = diverging_centerlines is not None
-    diverging_id = None if len(diverging_ids) == 0 else diverging_ids[0]
-
-    # Handle diverging centerlines within region of interest
-    diverging_centerlines_patch = []
-    if diverging_centerline_ispresent:
-        print("-- Clipping a centerline divering in the region of interest.")
-        for i in range(diverging_centerlines.GetNumberOfCells()):
-            diverging_centerline = extract_single_line(diverging_centerlines, i)
-            patch_diverging_centerline = get_clipped_diverging_centerline(diverging_centerline,
-                                                                          region_points[0], diverging_id)
-            diverging_centerlines_patch.append(extract_single_line(patch_diverging_centerline, 1))
-        diverging_centerlines_patch = vtk_merge_polydata(diverging_centerlines_patch)
-
-    # Clip centerline
-    print("-- Clipping centerlines.")
-    locator = vtk_point_locator(extract_single_line(centerlines_complete, 0))
-    id1 = locator.FindClosestPoint(region_points[0])
-    id2 = locator.FindClosestPoint(region_points[1])
-    centerline_remaining = create_parent_artery_patches(centerlines_complete,
-                                                        region_points_vtk, siphon=True)
-    centerline_region = extract_single_line(centerlines_complete, 0, start_id=id1, end_id=id2)
-
-    if diverging_centerline_ispresent:
-        centerline_region = vtk_merge_polydata([centerline_region, diverging_centerlines_patch])
-
-    # Clip Voronoi diagram into
-    # bend and remaining part of geometry
-    print("-- Clipping Voronoi diagrams")
-    voronoi_region, voronoi_remaining = get_split_voronoi_diagram(voronoi,
-                                                                  [centerline_region,
-                                                                   centerline_remaining])
-    # Separate diverging parts and main region
-    if diverging_centerline_ispresent:
-        centerlines_complete_patch = extract_single_line(centerlines_complete, 0, start_id=id1, end_id=id2)
-        voronoi_region, voronoi_diverging = get_split_voronoi_diagram(voronoi_region, [centerlines_complete_patch,
-                                                                                       diverging_centerlines_patch])
-        write_polydata(voronoi_diverging, voronoi_diverging_path)
-
-    write_polydata(voronoi_region, voronoi_region_path)
-    write_polydata(voronoi_remaining, voronoi_remaining_path)
-
-    print("-- Smooth / sharpen centerline")
-    smoothed_centerline_region = vmtk_compute_geometric_features(centerline_region, True, True,
-                                                                 factor=smooth_factor_line, iterations=iterations)
-    write_polydata(smoothed_centerline_region, centerline_smooth_path)
->>>>>>> 067883fe
 
     # Move the Voronoi diagram
     print("-- Smooth / sharpen Voronoi diagram")
-<<<<<<< HEAD
     diverging_points = [centerline_diverging[i].GetPoint(diverging_ids[i][1]) for i in range(len(diverging_ids))]
     moved_voronoi_region = make_voronoi_smooth(voronoi_regions[0], centerline_splined,
                                                smoothed_centerline_splined,
                                                smooth_line, voronoi_regions[2:],
                                                diverging_points)
     new_voronoi = merge_data([voronoi_regions[1]] + moved_voronoi_region)
-=======
-    moved_voronoi_region = make_voronoi_smooth(voronoi_region, centerline_region, smoothed_centerline_region,
-                                               smooth_line)
-    # Move diverging centerlines and combine all diagrams
-    smoothed_centerline_region_siphon = extract_single_line(smoothed_centerline_region, 0)
-    if diverging_centerline_ispresent:
-        centerline_region_siphon = extract_single_line(centerline_region, 0)
-        moved_voronoi_diverging = make_voronoi_smooth(voronoi_diverging, centerline_region_siphon,
-                                                      smoothed_centerline_region_siphon, smooth_line,
-                                                      div=True, div_point=diverging_centerlines.GetPoint(diverging_id))
-        new_voronoi = vtk_merge_polydata([moved_voronoi_region, moved_voronoi_diverging, voronoi_remaining])
-    else:
-        new_voronoi = vtk_merge_polydata([moved_voronoi_region, voronoi_remaining])
->>>>>>> 067883fe
 
     print("-- Moving centerlines")
     new_centerlines = move_all_centerlines(centerlines, smoothed_centerline_splined,
@@ -285,12 +213,9 @@
     Returns:
         centerline (vtkPolyData): Manipulated centerline.
     """
-<<<<<<< HEAD
-=======
     if diverging_id is not None:
         old_cl = vtk_merge_polydata([old_cl, diverging_centerlines])
 
->>>>>>> 067883fe
     number_of_points = old_cl.GetNumberOfPoints()
     number_of_cells = old_cl.GetNumberOfCells()
 
@@ -310,13 +235,9 @@
     div_count = -1
     for i in range(number_of_cells):
         line = extract_single_line(old_cl, i)
-<<<<<<< HEAD
-        locator = get_locator(line)
 
         # Check if line goes through the region of interest
-=======
         locator = vtk_point_locator(line)
->>>>>>> 067883fe
         id1 = locator.FindClosestPoint(p1)
         id2 = locator.FindClosestPoint(p2)
         in_p1 = distance(line.GetPoint(id1), p1) < tol * 3
