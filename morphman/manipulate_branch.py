--- conflicted
+++ resolved
@@ -741,11 +741,7 @@
     return u, angle
 
 
-<<<<<<< HEAD
 def manipulate_voronoi_branch(voronoi, dx, R, origin, centerline, normal, angle, manipulation, clamp_branch):
-=======
-def manipulate_voronoi_branch(voronoi, dx, R, origin, centerline, normal, angle, manipulation):
->>>>>>> 3ff40453
     """
     Depending on manipulation method, either translates or
     rotates the selected branch, represented as a Voronoi diagram.
